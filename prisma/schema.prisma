// This is your Prisma schema file,
// learn more about it in the docs: https://pris.ly/d/prisma-schema

generator client {
  provider = "prisma-client-js"
}

datasource db {
<<<<<<< HEAD
  // provider = "sqlite"
  provider = "postgresql"
  url      = env("DATABASE_URL")
  // For production, uncomment the line below and comment sqlite above:
=======
  provider = env("DATABASE_PROVIDER")
  url      = env("DATABASE_URL")
>>>>>>> 959d4632
}

// Enums (commented for SQLite, uncommented for PostgreSQL)
// For PostgreSQL production deployment:
/*
enum UserRole {
  CITIZEN
  WARD_OFFICER
  MAINTENANCE_TEAM
  ADMINISTRATOR
  GUEST
}

enum ComplaintStatus {
  REGISTERED
  ASSIGNED
  IN_PROGRESS
  RESOLVED
  CLOSED
  REOPENED
}

enum Priority {
  LOW
  MEDIUM
  HIGH
  CRITICAL
}

enum SLAStatus {
  ON_TIME
  WARNING
  OVERDUE
  COMPLETED
}

enum ServiceRequestStatus {
  SUBMITTED
  VERIFIED
  PROCESSING
  APPROVED
  REJECTED
  COMPLETED
}

enum NotificationType {
  EMAIL
  SMS
  IN_APP
}
*/

// Models
model User {
  id          String   @id @default(cuid())
  email       String   @unique
  fullName    String
  phoneNumber String?
  password    String?
  role        String   @default("CITIZEN") // UserRole for PostgreSQL
  wardId      String?
  department  String?
  language    String   @default("en")
  avatar      String?
  isActive    Boolean  @default(true)
  lastLogin   DateTime?
  joinedOn    DateTime @default(now())

  // Relations
  ward              Ward?              @relation(fields: [wardId], references: [id])
  submittedComplaints Complaint[]      @relation("SubmittedBy")
  assignedComplaints  Complaint[]      @relation("AssignedTo")
  submittedServiceRequests ServiceRequest[] @relation("ServiceSubmittedBy")
  assignedServiceRequests  ServiceRequest[] @relation("ServiceAssignedTo")
  statusLogs        StatusLog[]
  serviceStatusLogs ServiceRequestStatusLog[]
  notifications     Notification[]
  sentMessages      Message[]          @relation("SentBy")
  receivedMessages  Message[]          @relation("ReceivedBy")
  otpSessions       OTPSession[]

  createdAt DateTime @default(now())
  updatedAt DateTime @updatedAt

  @@index([role, isActive])
  @@index([wardId])
  @@map("users")
}

model Ward {
  id          String  @id @default(cuid())
  name        String  @unique
  description String?
  isActive    Boolean @default(true)

  // Relations
  users       User[]
  complaints  Complaint[]
  serviceRequests ServiceRequest[]
  subZones    SubZone[]

  createdAt DateTime @default(now())
  updatedAt DateTime @updatedAt

  @@map("wards")
}

model SubZone {
  id          String  @id @default(cuid())
  name        String
  wardId      String
  description String?
  isActive    Boolean @default(true)
  
  // Relations
  ward        Ward        @relation(fields: [wardId], references: [id], onDelete: Cascade)
  complaints  Complaint[]
  
  createdAt DateTime @default(now())
  updatedAt DateTime @updatedAt
  
  @@index([wardId])
  @@map("sub_zones")
}

model Complaint {
  id              String            @id @default(cuid())
  complaintId     String?           @unique  // Human-readable complaint ID like KSC0001
  title           String?
  description     String
  type            String            // ComplaintType enum for PostgreSQL
  status          String            @default("REGISTERED") // ComplaintStatus for PostgreSQL
  priority        String            @default("MEDIUM") // Priority for PostgreSQL
  slaStatus       String            @default("ON_TIME") // SLAStatus for PostgreSQL
  
  // Location Information
  wardId          String
  subZoneId       String?
  area            String
  landmark        String?
  address         String?
  coordinates     String?           // JSON string for lat/lng
  
  // Contact Information
  contactName     String?
  contactEmail    String?
  contactPhone    String
  isAnonymous     Boolean           @default(false)
  
  // Assignment and Tracking
  submittedById   String?
  assignedToId    String?
  resolvedById    String?
  
  // Timestamps
  submittedOn     DateTime          @default(now())
  assignedOn      DateTime?
  resolvedOn      DateTime?
  closedOn        DateTime?
  deadline        DateTime?
  
  // Additional Information
  remarks         String?
  citizenFeedback String?
  rating          Int?              // 1-5 rating
  tags            String?           // JSON array of tags
  
  // Relations
  ward            Ward              @relation(fields: [wardId], references: [id])
  subZone         SubZone?          @relation(fields: [subZoneId], references: [id])
  submittedBy     User?             @relation("SubmittedBy", fields: [submittedById], references: [id])
  assignedTo      User?             @relation("AssignedTo", fields: [assignedToId], references: [id])
  statusLogs      StatusLog[]
  attachments     Attachment[]
  notifications   Notification[]
  messages        Message[]
  
  createdAt DateTime @default(now())
  updatedAt DateTime @updatedAt

  // Indexes for performance
  @@index([submittedById, createdAt])
  @@index([wardId, status])
  @@index([assignedToId, status])
  @@index([type, status])
  @@index([priority, status])
  @@index([submittedOn])
  @@index([status, createdAt])
  @@index([type, createdAt])
  @@map("complaints")
}

model StatusLog {
  id          String   @id @default(cuid())
  complaintId String
  userId      String
  fromStatus  String?  // Previous status
  toStatus    String   // New status
  comment     String?
  timestamp   DateTime @default(now())
  
  // Relations
  complaint   Complaint       @relation(fields: [complaintId], references: [id], onDelete: Cascade)
  user        User            @relation(fields: [userId], references: [id])

  @@index([complaintId, timestamp])
  @@index([userId])
  @@map("status_logs")
}

model Attachment {
  id          String    @id @default(cuid())
  complaintId String
  fileName    String
  originalName String
  mimeType    String
  size        Int
  url         String
  uploadedAt  DateTime  @default(now())
  
  // Relations
  complaint   Complaint @relation(fields: [complaintId], references: [id], onDelete: Cascade)
  
  @@index([complaintId])
  @@map("attachments")
}

model Notification {
  id          String   @id @default(cuid())
  userId      String
  complaintId String?
  serviceRequestId String?
  type        String   // NotificationType for PostgreSQL
  title       String
  message     String
  isRead      Boolean  @default(false)
  sentAt      DateTime @default(now())
  readAt      DateTime?

  // Relations
  user        User             @relation(fields: [userId], references: [id], onDelete: Cascade)
  complaint   Complaint?       @relation(fields: [complaintId], references: [id], onDelete: Cascade)
  serviceRequest ServiceRequest? @relation(fields: [serviceRequestId], references: [id], onDelete: Cascade)

  @@index([userId, isRead])
  @@index([complaintId])
  @@index([serviceRequestId])
  @@map("notifications")
}

model Message {
  id          String    @id @default(cuid())
  complaintId String
  sentById    String
  receivedById String?
  content     String
  isInternal  Boolean   @default(true)  // Internal communication between officers
  sentAt      DateTime  @default(now())
  readAt      DateTime?
  
  // Relations
  complaint   Complaint @relation(fields: [complaintId], references: [id], onDelete: Cascade)
  sentBy      User      @relation("SentBy", fields: [sentById], references: [id])
  receivedBy  User?     @relation("ReceivedBy", fields: [receivedById], references: [id])
  
  @@index([complaintId])
  @@index([sentById])
  @@map("messages")
}

model OTPSession {
  id          String    @id @default(cuid())
  userId      String?
  email       String
  phoneNumber String?
  otpCode     String
  purpose     String    @default("GUEST_VERIFICATION") // GUEST_VERIFICATION, PASSWORD_RESET, etc.
  isVerified  Boolean   @default(false)
  expiresAt   DateTime
  createdAt   DateTime  @default(now())
  verifiedAt  DateTime?
  
  // Relations
  user        User?     @relation(fields: [userId], references: [id], onDelete: Cascade)

  @@index([email, purpose, isVerified])
  @@index([expiresAt])
  @@index([userId])
  @@map("otp_sessions")
}

model Department {
  id          String  @id @default(cuid())
  name        String  @unique
  description String?
  headUserId  String?
  isActive    Boolean @default(true)
  
  createdAt DateTime @default(now())
  updatedAt DateTime @updatedAt
  
  @@map("departments")
}

model SystemConfig {
  id          String    @id @default(cuid())
  key         String    @unique
  value       String
  description String?
  isActive    Boolean   @default(true)
  updatedAt   DateTime  @updatedAt
  
  @@index([key, isActive])
  @@map("system_config")
}

model ServiceRequest {
  id              String    @id @default(cuid())
  title           String?
  serviceType     String    // Service type identifier
  description     String
  status          String    @default("SUBMITTED") // ServiceRequestStatus for PostgreSQL
  priority        String    @default("NORMAL") // Priority for PostgreSQL

  // Location Information
  wardId          String
  area            String
  address         String
  landmark        String?

  // Contact Information
  contactName     String
  contactEmail    String
  contactPhone    String

  // Assignment and Tracking
  submittedById   String?
  assignedToId    String?

  // Timestamps
  submittedOn     DateTime  @default(now())
  preferredDateTime DateTime?
  assignedOn      DateTime?
  expectedCompletion DateTime?
  completedOn     DateTime?

  // Additional Information
  remarks         String?
  citizenFeedback String?
  rating          Int?      // 1-5 rating

  // Relations
  ward            Ward      @relation(fields: [wardId], references: [id])
  submittedBy     User?     @relation("ServiceSubmittedBy", fields: [submittedById], references: [id])
  assignedTo      User?     @relation("ServiceAssignedTo", fields: [assignedToId], references: [id])
  statusLogs      ServiceRequestStatusLog[]
  notifications   Notification[]

  createdAt DateTime @default(now())
  updatedAt DateTime @updatedAt

  // Indexes for performance
  @@index([submittedById, createdAt])
  @@index([wardId, status])
  @@index([assignedToId, status])
  @@index([serviceType, status])
  @@index([submittedOn])
  @@map("service_requests")
}

model ServiceRequestStatusLog {
  id              String        @id @default(cuid())
  serviceRequestId String
  userId          String
  fromStatus      String?       // Previous status
  toStatus        String        // New status
  comment         String?
  timestamp       DateTime      @default(now())

  // Relations
  serviceRequest  ServiceRequest @relation(fields: [serviceRequestId], references: [id], onDelete: Cascade)
  user            User          @relation(fields: [userId], references: [id])

  @@index([serviceRequestId, timestamp])
  @@index([userId])
  @@map("service_request_status_logs")
}

model Report {
  id          String   @id @default(cuid())
  name        String
  type        String   // COMPLAINT_SUMMARY, SLA_COMPLIANCE, PERFORMANCE, etc.
  filters     String   // JSON string of applied filters
  data        String   // JSON string of report data
  generatedBy String
  generatedAt DateTime @default(now())

  @@index([type, generatedAt])
  @@index([generatedBy])
  @@map("reports")
}<|MERGE_RESOLUTION|>--- conflicted
+++ resolved
@@ -6,15 +6,8 @@
 }
 
 datasource db {
-<<<<<<< HEAD
-  // provider = "sqlite"
-  provider = "postgresql"
-  url      = env("DATABASE_URL")
-  // For production, uncomment the line below and comment sqlite above:
-=======
   provider = env("DATABASE_PROVIDER")
   url      = env("DATABASE_URL")
->>>>>>> 959d4632
 }
 
 // Enums (commented for SQLite, uncommented for PostgreSQL)
