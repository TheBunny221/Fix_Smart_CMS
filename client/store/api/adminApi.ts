import { baseApi, ApiResponse } from "./baseApi";

// Admin API types
export interface AdminUser {
  id: string;
  fullName: string;
  email: string;
  phoneNumber?: string;
  role: string;
  wardId?: string;
  ward?: {
    id: string;
    name: string;
  };
  department?: string;
  isActive: boolean;
  createdAt: string;
  updatedAt: string;
  _count?: {
    submittedComplaints: number;
    assignedComplaints: number;
  };
}

export interface CreateUserRequest {
  fullName: string;
  email: string;
  phoneNumber?: string;
  role: string;
  wardId?: string;
  department?: string;
}

export interface UpdateUserRequest {
  fullName?: string;
  email?: string;
  phoneNumber?: string;
  role?: string;
  wardId?: string;
  department?: string;
  isActive?: boolean;
}

export interface UsersResponse {
  users: AdminUser[];
  pagination: {
    page: number;
    limit: number;
    total: number;
    pages: number;
  };
}

export interface UserStatsResponse {
  totalUsers: number;
  activeUsers: number;
  inactiveUsers: number;
  usersByRole: Array<{
    role: string;
    _count: number;
  }>;
}

export interface SystemStatsResponse {
  totalUsers: number;
  totalComplaints: number;
  totalWards: number;
  activeComplaints: number;
  resolvedComplaints: number;
  resolutionRate: string;
}

export interface AnalyticsResponse {
  complaintsByStatus: Array<{
    status: string;
    _count: number;
  }>;
  complaintsByPriority: Array<{
    priority: string;
    _count: number;
  }>;
  complaintsByType: Array<{
    type: string;
    _count: number;
  }>;
  monthlyTrends: Array<{
    month: string;
    count: number;
    status: string;
  }>;
}

export interface BulkActionRequest {
  action: "activate" | "deactivate" | "delete";
  userIds: string[];
}

export interface ManageRolesRequest {
  userId: string;
  newRole: string;
  wardId?: string;
}

export interface DashboardAnalyticsResponse {
  complaintTrends: Array<{
    month: string;
    complaints: number;
    resolved: number;
  }>;
  complaintsByType: Array<{
    name: string;
    value: number;
    color: string;
  }>;
  wardPerformance: Array<{
    ward: string;
    complaints: number;
    resolved: number;
    sla: number;
  }>;
  metrics: {
    avgResolutionTime: number;
    slaCompliance: number;
    citizenSatisfaction: number;
    resolutionRate: number;
  };
}

export interface RecentActivity {
  id: string;
  type: string;
  message: string;
  time: string;
}

export interface DashboardStatsResponse {
  totalComplaints: number;
  totalUsers: number;
  activeComplaints: number;
  resolvedComplaints: number;
  overdue: number;
  wardOfficers: number;
  maintenanceTeam: number;
}

export interface UserActivityResponse {
  period: string;
  metrics: {
    activeUsers: number;
    newRegistrations: number;
    loginSuccessRate: number;
  };
  activities: Array<{
    id: string;
    type: string;
    message: string;
    time: string;
    user?: {
      name: string;
      email: string;
      role?: string;
      ward?: string;
    };
    ward?: string;
  }>;
}

export interface SystemHealthResponse {
  status: string;
  uptime: {
    seconds: number;
    formatted: string;
  };
  timestamp: string;
  services: {
    database: {
      status: string;
      responseTime: string;
    };
    emailService: {
      status: string;
      lastCheck: string;
    };
    fileStorage: {
      status: string;
      usedPercent: number;
    };
    api: {
      status: string;
      averageResponseTime: string;
    };
  };
  system: {
    memory: {
      used: string;
      total: string;
      percentage: string;
    };
    errors: {
      last24h: number;
      status: string;
    };
  };
  statistics: {
    totalUsers: number;
    activeUsers: number;
    totalComplaints: number;
    openComplaints: number;
    systemLoad: number;
  };
}

// Admin API slice
export const adminApi = baseApi.injectEndpoints({
  endpoints: (builder) => ({
    // Get all users with pagination and filters
    getAllUsers: builder.query<
      ApiResponse<UsersResponse>,
      {
        page?: number;
        limit?: number;
        role?: string;
        ward?: string;
        status?: string;
      }
    >({
      query: ({ page = 1, limit = 10, role, ward, status = "all" }) => {
        const params = new URLSearchParams({
          page: page.toString(),
          limit: limit.toString(),
          status,
        });

        if (role) params.append("role", role);
        if (ward) params.append("ward", ward);

        return `/admin/users?${params.toString()}`;
      },
<<<<<<< HEAD
      // Removed transformResponse to prevent response body conflicts
=======
>>>>>>> 0f4d1b38
      providesTags: ["User"],
    }),

    // Create new user
    createUser: builder.mutation<ApiResponse<AdminUser>, CreateUserRequest>({
      query: (userData) => ({
        url: "/admin/users",
        method: "POST",
        body: userData,
      }),
<<<<<<< HEAD
      // Removed transformResponse to prevent response body conflicts
=======

>>>>>>> 0f4d1b38
      invalidatesTags: ["User"],
    }),

    // Update user
    updateUser: builder.mutation<
      ApiResponse<AdminUser>,
      { id: string; data: UpdateUserRequest }
    >({
      query: ({ id, data }) => ({
        url: `/admin/users/${id}`,
        method: "PUT",
        body: data,
      }),
<<<<<<< HEAD
      // Removed transformResponse to prevent response body conflicts
=======

>>>>>>> 0f4d1b38
      invalidatesTags: ["User"],
    }),

    // Delete user
    deleteUser: builder.mutation<ApiResponse<null>, string>({
      query: (id) => ({
        url: `/admin/users/${id}`,
        method: "DELETE",
      }),
<<<<<<< HEAD
      // Removed transformResponse to prevent response body conflicts
=======

>>>>>>> 0f4d1b38
      invalidatesTags: ["User"],
    }),

    // Activate user
    activateUser: builder.mutation<ApiResponse<AdminUser>, string>({
      query: (id) => ({
        url: `/admin/users/${id}/activate`,
        method: "PUT",
      }),
<<<<<<< HEAD
      // Removed transformResponse to prevent response body conflicts
=======

>>>>>>> 0f4d1b38
      invalidatesTags: ["User"],
    }),

    // Deactivate user
    deactivateUser: builder.mutation<ApiResponse<AdminUser>, string>({
      query: (id) => ({
        url: `/admin/users/${id}/deactivate`,
        method: "PUT",
      }),
<<<<<<< HEAD
      // Removed transformResponse to prevent response body conflicts
=======

>>>>>>> 0f4d1b38
      invalidatesTags: ["User"],
    }),

    // Bulk user actions
    bulkUserActions: builder.mutation<
      ApiResponse<{ affectedCount: number }>,
      BulkActionRequest
    >({
      query: (data) => ({
        url: "/admin/users/bulk",
        method: "POST",
        body: data,
      }),
<<<<<<< HEAD
      // Removed transformResponse to prevent response body conflicts
=======

>>>>>>> 0f4d1b38
      invalidatesTags: ["User"],
    }),

    // Get user statistics
    getUserStats: builder.query<ApiResponse<UserStatsResponse>, void>({
      query: () => "/admin/stats/users",
<<<<<<< HEAD
      // Removed transformResponse to prevent response body conflicts
=======

>>>>>>> 0f4d1b38
      providesTags: ["Analytics"],
    }),

    // Get system statistics
    getSystemStats: builder.query<ApiResponse<SystemStatsResponse>, void>({
      query: () => "/admin/stats/system",
<<<<<<< HEAD
      // Removed transformResponse to prevent response body conflicts
=======

>>>>>>> 0f4d1b38
      providesTags: ["Analytics"],
    }),

    // Get analytics data
    getAnalytics: builder.query<
      ApiResponse<AnalyticsResponse>,
      {
        startDate?: string;
        endDate?: string;
        ward?: string;
      }
    >({
      query: ({ startDate, endDate, ward }) => {
        const params = new URLSearchParams();

        if (startDate) params.append("startDate", startDate);
        if (endDate) params.append("endDate", endDate);
        if (ward) params.append("ward", ward);

        return `/admin/analytics?${params.toString()}`;
      },
<<<<<<< HEAD
      // Removed transformResponse to prevent response body conflicts
=======

>>>>>>> 0f4d1b38
      providesTags: ["Analytics"],
    }),

    // Manage user roles
    manageRoles: builder.mutation<ApiResponse<AdminUser>, ManageRolesRequest>({
      query: (data) => ({
        url: "/admin/roles",
        method: "PUT",
        body: data,
      }),
<<<<<<< HEAD
      // Removed transformResponse to prevent response body conflicts
=======

>>>>>>> 0f4d1b38
      invalidatesTags: ["User"],
    }),

    // Get dashboard analytics
    getDashboardAnalytics: builder.query<
      ApiResponse<DashboardAnalyticsResponse>,
      void
    >({
      query: () => "/admin/dashboard/analytics",
<<<<<<< HEAD
      // Removed transformResponse to prevent response body conflicts
=======

>>>>>>> 0f4d1b38
      providesTags: ["Analytics"],
    }),

    // Get recent activity
    getRecentActivity: builder.query<
      ApiResponse<RecentActivity[]>,
      { limit?: number }
    >({
      query: ({ limit = 5 }) => `/admin/dashboard/activity?limit=${limit}`,
<<<<<<< HEAD
      // Removed transformResponse to prevent response body conflicts
=======

>>>>>>> 0f4d1b38
      providesTags: ["Analytics"],
    }),

    // Get dashboard statistics
    getDashboardStats: builder.query<ApiResponse<DashboardStatsResponse>, void>(
      {
        query: () => "/admin/dashboard/stats",
<<<<<<< HEAD
        // Removed transformResponse to prevent response body conflicts
=======

>>>>>>> 0f4d1b38
        providesTags: ["Analytics"],
      },
    ),

    // Get user activity
    getUserActivity: builder.query<
      ApiResponse<UserActivityResponse>,
      { period?: string }
    >({
      query: ({ period = "24h" }) => `/admin/user-activity?period=${period}`,
      providesTags: ["Analytics"],
    }),

    // Get system health
    getSystemHealth: builder.query<ApiResponse<SystemHealthResponse>, void>({
      query: () => "/admin/system-health",
      providesTags: ["Analytics"],
    }),
  }),
});

// Export hooks
export const {
  useGetAllUsersQuery,
  useLazyGetAllUsersQuery,
  useCreateUserMutation,
  useUpdateUserMutation,
  useDeleteUserMutation,
  useActivateUserMutation,
  useDeactivateUserMutation,
  useBulkUserActionsMutation,
  useGetUserStatsQuery,
  useGetSystemStatsQuery,
  useGetAnalyticsQuery,
  useManageRolesMutation,
  useGetDashboardAnalyticsQuery,
  useGetRecentActivityQuery,
  useGetDashboardStatsQuery,
  useGetUserActivityQuery,
  useGetSystemHealthQuery,
} = adminApi;

// Re-export for convenience
export const useAdminApi = {
  useGetAllUsersQuery,
  useLazyGetAllUsersQuery,
  useCreateUserMutation,
  useUpdateUserMutation,
  useDeleteUserMutation,
  useActivateUserMutation,
  useDeactivateUserMutation,
  useBulkUserActionsMutation,
  useGetUserStatsQuery,
  useGetSystemStatsQuery,
  useGetAnalyticsQuery,
  useManageRolesMutation,
  useGetDashboardAnalyticsQuery,
  useGetRecentActivityQuery,
  useGetDashboardStatsQuery,
  useGetUserActivityQuery,
  useGetSystemHealthQuery,
};<|MERGE_RESOLUTION|>--- conflicted
+++ resolved
@@ -1,3 +1,4 @@
+import { baseApi, ApiResponse } from "./baseApi";
 import { baseApi, ApiResponse } from "./baseApi";
 
 // Admin API types
@@ -236,10 +237,7 @@
 
         return `/admin/users?${params.toString()}`;
       },
-<<<<<<< HEAD
-      // Removed transformResponse to prevent response body conflicts
-=======
->>>>>>> 0f4d1b38
+      // Removed transformResponse to prevent response body conflicts
       providesTags: ["User"],
     }),
 
@@ -250,11 +248,7 @@
         method: "POST",
         body: userData,
       }),
-<<<<<<< HEAD
-      // Removed transformResponse to prevent response body conflicts
-=======
-
->>>>>>> 0f4d1b38
+      // Removed transformResponse to prevent response body conflicts
       invalidatesTags: ["User"],
     }),
 
@@ -268,11 +262,7 @@
         method: "PUT",
         body: data,
       }),
-<<<<<<< HEAD
-      // Removed transformResponse to prevent response body conflicts
-=======
-
->>>>>>> 0f4d1b38
+      // Removed transformResponse to prevent response body conflicts
       invalidatesTags: ["User"],
     }),
 
@@ -282,11 +272,7 @@
         url: `/admin/users/${id}`,
         method: "DELETE",
       }),
-<<<<<<< HEAD
-      // Removed transformResponse to prevent response body conflicts
-=======
-
->>>>>>> 0f4d1b38
+      // Removed transformResponse to prevent response body conflicts
       invalidatesTags: ["User"],
     }),
 
@@ -296,11 +282,7 @@
         url: `/admin/users/${id}/activate`,
         method: "PUT",
       }),
-<<<<<<< HEAD
-      // Removed transformResponse to prevent response body conflicts
-=======
-
->>>>>>> 0f4d1b38
+      // Removed transformResponse to prevent response body conflicts
       invalidatesTags: ["User"],
     }),
 
@@ -310,11 +292,7 @@
         url: `/admin/users/${id}/deactivate`,
         method: "PUT",
       }),
-<<<<<<< HEAD
-      // Removed transformResponse to prevent response body conflicts
-=======
-
->>>>>>> 0f4d1b38
+      // Removed transformResponse to prevent response body conflicts
       invalidatesTags: ["User"],
     }),
 
@@ -328,33 +306,21 @@
         method: "POST",
         body: data,
       }),
-<<<<<<< HEAD
-      // Removed transformResponse to prevent response body conflicts
-=======
-
->>>>>>> 0f4d1b38
+      // Removed transformResponse to prevent response body conflicts
       invalidatesTags: ["User"],
     }),
 
     // Get user statistics
     getUserStats: builder.query<ApiResponse<UserStatsResponse>, void>({
       query: () => "/admin/stats/users",
-<<<<<<< HEAD
-      // Removed transformResponse to prevent response body conflicts
-=======
-
->>>>>>> 0f4d1b38
+      // Removed transformResponse to prevent response body conflicts
       providesTags: ["Analytics"],
     }),
 
     // Get system statistics
     getSystemStats: builder.query<ApiResponse<SystemStatsResponse>, void>({
       query: () => "/admin/stats/system",
-<<<<<<< HEAD
-      // Removed transformResponse to prevent response body conflicts
-=======
-
->>>>>>> 0f4d1b38
+      // Removed transformResponse to prevent response body conflicts
       providesTags: ["Analytics"],
     }),
 
@@ -376,11 +342,7 @@
 
         return `/admin/analytics?${params.toString()}`;
       },
-<<<<<<< HEAD
-      // Removed transformResponse to prevent response body conflicts
-=======
-
->>>>>>> 0f4d1b38
+      // Removed transformResponse to prevent response body conflicts
       providesTags: ["Analytics"],
     }),
 
@@ -391,11 +353,7 @@
         method: "PUT",
         body: data,
       }),
-<<<<<<< HEAD
-      // Removed transformResponse to prevent response body conflicts
-=======
-
->>>>>>> 0f4d1b38
+      // Removed transformResponse to prevent response body conflicts
       invalidatesTags: ["User"],
     }),
 
@@ -405,11 +363,7 @@
       void
     >({
       query: () => "/admin/dashboard/analytics",
-<<<<<<< HEAD
-      // Removed transformResponse to prevent response body conflicts
-=======
-
->>>>>>> 0f4d1b38
+      // Removed transformResponse to prevent response body conflicts
       providesTags: ["Analytics"],
     }),
 
@@ -419,11 +373,7 @@
       { limit?: number }
     >({
       query: ({ limit = 5 }) => `/admin/dashboard/activity?limit=${limit}`,
-<<<<<<< HEAD
-      // Removed transformResponse to prevent response body conflicts
-=======
-
->>>>>>> 0f4d1b38
+      // Removed transformResponse to prevent response body conflicts
       providesTags: ["Analytics"],
     }),
 
@@ -431,11 +381,7 @@
     getDashboardStats: builder.query<ApiResponse<DashboardStatsResponse>, void>(
       {
         query: () => "/admin/dashboard/stats",
-<<<<<<< HEAD
         // Removed transformResponse to prevent response body conflicts
-=======
-
->>>>>>> 0f4d1b38
         providesTags: ["Analytics"],
       },
     ),
