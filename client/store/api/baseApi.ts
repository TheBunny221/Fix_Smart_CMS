--- conflicted
+++ resolved
@@ -5,12 +5,6 @@
   FetchBaseQueryError,
 } from "@reduxjs/toolkit/query";
 import { logout } from "../slices/authSlice";
-<<<<<<< HEAD
-<<<<<<< HEAD
-
-// Note: Using completely custom fetch implementation below to avoid RTK Query response body conflicts
-
-=======
 import { createRobustFetch, logFetchDebugInfo } from "../../utils/fetchDebug";
 
 // Preserve original fetch before any third-party libraries can override it
@@ -36,34 +30,6 @@
 
 // Note: Using completely custom fetch implementation below to avoid RTK Query response body conflicts
 
->>>>>>> 0478b5bca327a2ded82b614cde472d3579766792
-=======
-import { createRobustFetch, logFetchDebugInfo } from "../../utils/fetchDebug";
-
-// Preserve original fetch before any third-party libraries can override it
-if (
-  typeof globalThis !== "undefined" &&
-  globalThis.fetch &&
-  !(globalThis as any).__originalFetch
-) {
-  (globalThis as any).__originalFetch = globalThis.fetch;
-}
-if (
-  typeof window !== "undefined" &&
-  window.fetch &&
-  !(globalThis as any).__originalFetch
-) {
-  (globalThis as any).__originalFetch = window.fetch;
-}
-
-// Log fetch environment info for debugging
-if (process.env.NODE_ENV === "development") {
-  logFetchDebugInfo();
-}
-
-// Note: Using completely custom fetch implementation below to avoid RTK Query response body conflicts
-
->>>>>>> 0478b5bc
 // Completely custom base query to avoid all RTK Query response body conflicts
 const baseQueryWithReauth: BaseQueryFn<
   string | FetchArgs,
@@ -120,24 +86,11 @@
     }
   }
 
-<<<<<<< HEAD
-<<<<<<< HEAD
-  // Build request options carefully
-  const baseOptions: RequestInit = {
-    method: typeof args === "string" ? "GET" : args.method || "GET",
-    headers: typeof args === "string" ? {} : args.headers || {},
-=======
-=======
->>>>>>> 0478b5bc
   // Build request options carefully with timeout
   const baseOptions: RequestInit = {
     method: typeof args === "string" ? "GET" : args.method || "GET",
     headers: typeof args === "string" ? {} : args.headers || {},
     signal: AbortSignal.timeout(15000), // 15 second timeout
-<<<<<<< HEAD
->>>>>>> 0478b5bca327a2ded82b614cde472d3579766792
-=======
->>>>>>> 0478b5bc
   };
 
   // Only add body for methods that support it
@@ -186,21 +139,10 @@
   }
 
   try {
-<<<<<<< HEAD
-<<<<<<< HEAD
-    // Use native fetch to avoid RTK Query's internal response handling
-    const response = await fetch(
-=======
-=======
->>>>>>> 0478b5bc
     // Use robust fetch that handles third-party overrides
     const robustFetch = createRobustFetch();
 
     const response = await robustFetch(
-<<<<<<< HEAD
->>>>>>> 0478b5bca327a2ded82b614cde472d3579766792
-=======
->>>>>>> 0478b5bc
       `/api${url.startsWith("/") ? "" : "/"}${url}`,
       options,
     );
@@ -241,15 +183,6 @@
       };
     }
   } catch (error) {
-<<<<<<< HEAD
-<<<<<<< HEAD
-    return {
-      error: {
-        status: "FETCH_ERROR",
-        error: String(error),
-=======
-=======
->>>>>>> 0478b5bc
     // Enhanced error detection for network issues and third-party overrides
     const errorMessage = String(error);
     const errorStack = error instanceof Error ? error.stack : undefined;
@@ -311,10 +244,6 @@
         status: errorType,
         error: errorMessage,
         data: { message: userMessage },
-<<<<<<< HEAD
->>>>>>> 0478b5bca327a2ded82b614cde472d3579766792
-=======
->>>>>>> 0478b5bc
       } as FetchBaseQueryError,
     };
   }
@@ -404,7 +333,6 @@
         ? error.data.error
         : "An error occurred";
     }
-<<<<<<< HEAD
 
     // Handle RTK Query error formats
     if (error?.message) {
@@ -449,10 +377,6 @@
     }
 
     // Handle network errors
-<<<<<<< HEAD
-    if (error?.message?.includes("Failed to fetch")) {
-      return "Network connection failed. Please check your internet connection.";
-=======
     if (
       error?.message?.includes("Failed to fetch") ||
       error?.status === "NETWORK_ERROR"
@@ -470,70 +394,6 @@
 
     if (error?.status === "FETCH_ERROR") {
       return "Network request failed. Please try again.";
->>>>>>> 0478b5bca327a2ded82b614cde472d3579766792
-=======
-
-    // Handle RTK Query error formats
-    if (error?.message) {
-      return error.message;
-    }
-
-    // Handle serialized error responses
-    if (typeof error?.data === "string") {
-      try {
-        const parsedError = JSON.parse(error.data);
-        if (parsedError.message) {
-          return parsedError.message;
-        }
-      } catch {
-        // If parsing fails, return the string as is
-        return error.data;
-      }
-    }
-
-    // Handle status-based errors as fallback
-    if (error?.status) {
-      switch (error.status) {
-        case 400:
-          return "Bad request - please check your input";
-        case 401:
-          return "Unauthorized - please login again";
-        case 403:
-          return "Forbidden - you do not have permission";
-        case 404:
-          return "Resource not found";
-        case 409:
-          return "Conflict - resource already exists";
-        case 422:
-          return "Validation error - please check your input";
-        case 429:
-          return "Too many requests - please try again later";
-        case 500:
-          return "Internal server error - please try again later";
-        default:
-          return `An error occurred (${error.status})`;
-      }
-    }
-
-    // Handle network errors
-    if (
-      error?.message?.includes("Failed to fetch") ||
-      error?.status === "NETWORK_ERROR"
-    ) {
-      return "Cannot connect to the server. Please check your internet connection and try again.";
-    }
-
-    if (error?.status === "TIMEOUT_ERROR") {
-      return "Request timed out. Please try again.";
-    }
-
-    if (error?.status === "CONNECTION_ERROR") {
-      return "Network connection error. Please check your connection and try again.";
-    }
-
-    if (error?.status === "FETCH_ERROR") {
-      return "Network request failed. Please try again.";
->>>>>>> 0478b5bc
     }
 
     // Handle other error types
