--- conflicted
+++ resolved
@@ -1,4 +1,3 @@
-<<<<<<< HEAD
 import React, { useState, useEffect } from "react";
 import { useAppSelector } from "../store/hooks";
 import { getApiErrorMessage } from "../store/api/baseApi";
@@ -71,135 +70,9 @@
   const [formData, setFormData] = useState({
     status: "",
     priority: "",
+    // New primary field for ward officer assignment
     wardOfficerId: "",
-    maintenanceTeamId: "",
-    remarks: "",
-  });
-
-  const [searchTerm, setSearchTerm] = useState("");
-  const [validationErrors, setValidationErrors] = useState<string[]>([]);
-
-  // Get users based on current user role
-  const getUsersFilter = () => {
-    if (user?.role === "ADMINISTRATOR") {
-      return { role: "WARD_OFFICER" };
-    } else if (user?.role === "WARD_OFFICER") {
-      return { role: "MAINTENANCE_TEAM" };
-    }
-    return {};
-  };
-
-  const {
-    data: usersResponse,
-    isLoading: isLoadingUsers,
-    error: usersError,
-  } = useGetWardUsersQuery({
-    page: 1,
-    limit: 100,
-    ...getUsersFilter(),
-  });
-
-  const [updateComplaint, { isLoading: isUpdating }] =
-    useUpdateComplaintMutation();
-
-  const availableUsers = usersResponse?.data?.users || [];
-
-  // Filter users based on search term
-  const filteredUsers = availableUsers.filter(
-    (user) =>
-      user.fullName.toLowerCase().includes(searchTerm.toLowerCase()) ||
-      user.email.toLowerCase().includes(searchTerm.toLowerCase()),
-  );
-
-  useEffect(() => {
-    if (complaint && isOpen) {
-      // Debug: Log complaint data structure
-      console.log("🔍 UpdateComplaintModal - Complaint data:", {
-        id: complaint.id,
-        wardOfficer: complaint.wardOfficer,
-        maintenanceTeam: complaint.maintenanceTeam,
-        needsTeamAssignment: (complaint as any).needsTeamAssignment,
-        assignedTo: complaint.assignedTo,
-      });
-
-      // Handle both legacy assignedTo and new wardOfficer fields
-      const wardOfficerId =
-        typeof complaint.wardOfficer === "object" && complaint.wardOfficer?.id
-          ? complaint.wardOfficer.id
-          : complaint.wardOfficer || "none";
-=======
-import React, { useState, useEffect } from "react";
-import { useAppSelector } from "../store/hooks";
-import { getApiErrorMessage } from "../store/api/baseApi";
-import {
-  useUpdateComplaintMutation,
-  useGetWardUsersQuery,
-} from "../store/api/complaintsApi";
-import {
-  Dialog,
-  DialogContent,
-  DialogDescription,
-  DialogFooter,
-  DialogHeader,
-  DialogTitle,
-} from "./ui/dialog";
-import { Button } from "./ui/button";
-import { Input } from "./ui/input";
-import { Label } from "./ui/label";
-import { Textarea } from "./ui/textarea";
-import {
-  Select,
-  SelectContent,
-  SelectItem,
-  SelectTrigger,
-  SelectValue,
-} from "./ui/select";
-import { Badge } from "./ui/badge";
-import { toast } from "./ui/use-toast";
-import {
-  Search,
-  User,
-  AlertTriangle,
-  CheckCircle,
-  Clock,
-  FileText,
-  Users,
-  Settings,
-  RotateCcw,
-} from "lucide-react";
-
-interface Complaint {
-  id: string;
-  complaintId?: string;
-  status: string;
-  priority: string;
-  type: string;
-  description: string;
-  area: string;
-  assignedTo?: any;
-  wardOfficer?: any;
-  maintenanceTeam?: any;
-  needsTeamAssignment?: boolean;
-}
-
-interface UpdateComplaintModalProps {
-  complaint: Complaint | null;
-  isOpen: boolean;
-  onClose: () => void;
-  onSuccess: () => void;
-}
-
-const UpdateComplaintModal: React.FC<UpdateComplaintModalProps> = ({
-  complaint,
-  isOpen,
-  onClose,
-  onSuccess,
-}) => {
-  const { user } = useAppSelector((state) => state.auth);
-
-  const [formData, setFormData] = useState({
-    status: "",
-    priority: "",
+    // Legacy field kept for backward compatibility where needed
     assignedToId: "",
     maintenanceTeamId: "",
     remarks: "",
@@ -227,421 +100,51 @@
     { skip: user?.role !== "ADMINISTRATOR" && user?.role !== "WARD_OFFICER" },
   );
 
-  // For Ward Officers, maintenanceResponse will be used; for Admins both lists are available
-  const [updateComplaint, { isLoading: isUpdating }] =
-    useUpdateComplaintMutation();
-
+  // For legacy single-list flows, present available users based on role
   const wardOfficerUsers = wardOfficerResponse?.data?.users || [];
   const maintenanceUsers = maintenanceResponse?.data?.users || [];
-
-  // Default availableUsers for previous single-select logic
-  const availableUsers =
-    user?.role === "WARD_OFFICER" ? maintenanceUsers : wardOfficerUsers;
+  const availableUsers = user?.role === "WARD_OFFICER" ? maintenanceUsers : wardOfficerUsers;
+
+  const [updateComplaint, { isLoading: isUpdating }] = useUpdateComplaintMutation();
 
   // Filter users based on search term
   const filteredUsers = availableUsers.filter(
-    (user) =>
-      user.fullName.toLowerCase().includes(searchTerm.toLowerCase()) ||
-      user.email.toLowerCase().includes(searchTerm.toLowerCase()),
+    (u) =>
+      u.fullName.toLowerCase().includes(searchTerm.toLowerCase()) ||
+      u.email.toLowerCase().includes(searchTerm.toLowerCase()),
   );
 
   useEffect(() => {
     if (complaint && isOpen) {
-      // Debug: Log complaint data structure
-      console.log("🔍 UpdateComplaintModal - Complaint data:", {
-        id: complaint.id,
-        wardOfficer: complaint.wardOfficer,
-        maintenanceTeam: complaint.maintenanceTeam,
-        needsTeamAssignment: (complaint as any).needsTeamAssignment,
-        assignedTo: complaint.assignedTo,
-      });
-
-      // Handle both legacy assignedTo and new maintenanceTeam fields
+      // Extract IDs from complaint (prefer new wardOfficer field but keep legacy support)
+      const wardOfficerId =
+        typeof complaint.wardOfficer === "object" && complaint.wardOfficer?.id
+          ? complaint.wardOfficer.id
+          : complaint.wardOfficer || "none";
+
       const assignedToId =
         typeof complaint.assignedTo === "object" && complaint.assignedTo?.id
           ? complaint.assignedTo.id
           : complaint.assignedTo || "none";
->>>>>>> 482e1ff4
 
       const maintenanceTeamId =
-        typeof complaint.maintenanceTeam === "object" &&
-        complaint.maintenanceTeam?.id
+        typeof complaint.maintenanceTeam === "object" && complaint.maintenanceTeam?.id
           ? complaint.maintenanceTeam.id
           : complaint.maintenanceTeam || "none";
-
-      console.log("🔍 UpdateComplaintModal - Extracted IDs:", {
-<<<<<<< HEAD
-        wardOfficerId,
-=======
-        assignedToId,
->>>>>>> 482e1ff4
-        maintenanceTeamId,
-      });
 
       setFormData({
         status: complaint.status,
         priority: complaint.priority,
-<<<<<<< HEAD
         wardOfficerId,
-        maintenanceTeamId,
-        remarks: "",
-      });
-      setSearchTerm("");
-      setValidationErrors([]);
-    }
-  }, [complaint, isOpen]);
-
-  const validateForm = () => {
-    const errors: string[] = [];
-
-    // Validate status transitions based on user role
-    const availableStatuses = getAvailableStatusOptions();
-    if (formData.status && !availableStatuses.includes(formData.status)) {
-      errors.push(
-        `You don't have permission to set status to '${formData.status}'. Available options: ${availableStatuses.join(", ")}`,
-      );
-    }
-
-    // Role-specific validations
-    if (user?.role === "MAINTENANCE_TEAM") {
-      // Maintenance team specific validations
-      if (formData.status === "ASSIGNED" && complaint?.status !== "ASSIGNED") {
-        errors.push("Maintenance team cannot set status back to 'Assigned'.");
-      }
-      if (formData.status === "REGISTERED") {
-        errors.push("Maintenance team cannot set status to 'Registered'.");
-      }
-      if (formData.priority !== complaint?.priority) {
-        errors.push(
-          "Maintenance team cannot change complaint priority. Contact your supervisor if needed.",
-        );
-      }
-    }
-
-    // Skip assignment validation for resolved and closed complaints
-    const isComplaintFinalized = ["RESOLVED", "CLOSED"].includes(
-      formData.status,
-    );
-
-    // For ward officers, validate maintenance team assignment (only for active complaints)
-    if (user?.role === "WARD_OFFICER" && !isComplaintFinalized) {
-      // If complaint is currently unassigned to maintenance team and ward officer is trying to assign it
-      if (
-        formData.status === "ASSIGNED" &&
-        (!formData.maintenanceTeamId || formData.maintenanceTeamId === "none")
-      ) {
-        errors.push(
-          "Please select a Maintenance Team member before setting status to 'Assigned'.",
-        );
-      }
-
-      // Check if transitioning from REGISTERED to ASSIGNED
-      if (
-        complaint?.status === "REGISTERED" &&
-        formData.status === "ASSIGNED" &&
-        (!formData.maintenanceTeamId || formData.maintenanceTeamId === "none")
-      ) {
-        errors.push(
-          "Please select a Maintenance Team member to assign this complaint.",
-        );
-      }
-
-      // Helpful message for ward officers with unassigned maintenance complaints (only for non-finalized complaints)
-      if (
-        (complaint as any)?.needsTeamAssignment &&
-        !formData.maintenanceTeamId &&
-        formData.status !== "REGISTERED" &&
-        !["RESOLVED", "CLOSED"].includes(complaint.status)
-      ) {
-        errors.push(
-          "This complaint needs a maintenance team assignment. Please select a team member.",
-        );
-      }
-    }
-
-    // For administrators, validate ward officer assignment - only for active complaints
-    if (user?.role === "ADMINISTRATOR" && !isComplaintFinalized) {
-      if (
-        formData.status === "ASSIGNED" &&
-        (!formData.wardOfficerId || formData.wardOfficerId === "none")
-=======
         assignedToId,
         maintenanceTeamId,
         remarks: "",
       });
+
       setSearchTerm("");
       setValidationErrors([]);
     }
   }, [complaint, isOpen]);
-
-  const validateForm = () => {
-    const errors: string[] = [];
-
-    // Validate status transitions based on user role
-    const availableStatuses = getAvailableStatusOptions();
-    if (formData.status && !availableStatuses.includes(formData.status)) {
-      errors.push(
-        `You don't have permission to set status to '${formData.status}'. Available options: ${availableStatuses.join(", ")}`,
-      );
-    }
-
-    // Role-specific validations
-    if (user?.role === "MAINTENANCE_TEAM") {
-      // Maintenance team specific validations
-      if (formData.status === "ASSIGNED" && complaint?.status !== "ASSIGNED") {
-        errors.push("Maintenance team cannot set status back to 'Assigned'.");
-      }
-      if (formData.status === "REGISTERED") {
-        errors.push("Maintenance team cannot set status to 'Registered'.");
-      }
-      if (formData.priority !== complaint?.priority) {
-        errors.push(
-          "Maintenance team cannot change complaint priority. Contact your supervisor if needed.",
-        );
-      }
-    }
-
-    // Skip assignment validation for resolved and closed complaints
-    const isComplaintFinalized = ["RESOLVED", "CLOSED"].includes(
-      formData.status,
-    );
-
-    // For ward officers, validate maintenance team assignment (only for active complaints)
-    if (user?.role === "WARD_OFFICER" && !isComplaintFinalized) {
-      // If complaint is currently unassigned to maintenance team and ward officer is trying to assign it
-      if (
-        formData.status === "ASSIGNED" &&
-        (!formData.maintenanceTeamId || formData.maintenanceTeamId === "none")
-      ) {
-        errors.push(
-          "Please select a Maintenance Team member before setting status to 'Assigned'.",
-        );
-      }
-
-      // Check if transitioning from REGISTERED to ASSIGNED
-      if (
-        complaint?.status === "REGISTERED" &&
-        formData.status === "ASSIGNED" &&
-        (!formData.maintenanceTeamId || formData.maintenanceTeamId === "none")
-      ) {
-        errors.push(
-          "Please select a Maintenance Team member to assign this complaint.",
-        );
-      }
-
-      // Helpful message for ward officers with unassigned maintenance complaints (only for non-finalized complaints)
-      if (
-        (complaint as any)?.needsTeamAssignment &&
-        !formData.maintenanceTeamId &&
-        formData.status !== "REGISTERED" &&
-        !["RESOLVED", "CLOSED"].includes(complaint.status)
-      ) {
-        errors.push(
-          "This complaint needs a maintenance team assignment. Please select a team member.",
-        );
-      }
-    }
-
-    // For administrators, validate ward officer assignment (legacy) - only for active complaints
-    if (user?.role === "ADMINISTRATOR" && !isComplaintFinalized) {
-      if (
-        formData.status === "ASSIGNED" &&
-        (!formData.assignedToId || formData.assignedToId === "none")
->>>>>>> 482e1ff4
-      ) {
-        errors.push(
-          "Please select a Ward Officer before assigning the complaint.",
-        );
-      }
-<<<<<<< HEAD
-    }
-
-    setValidationErrors(errors);
-    return errors.length === 0;
-  };
-
-  const handleSubmit = async (e: React.FormEvent) => {
-    e.preventDefault();
-
-    if (!complaint) return;
-
-    if (!validateForm()) {
-      return;
-    }
-
-    try {
-      const updateData: any = {
-        status: formData.status,
-      };
-
-      // Only include priority if user is not maintenance team
-      if (user?.role !== "MAINTENANCE_TEAM") {
-        updateData.priority = formData.priority;
-      }
-
-      // For ward officers, use maintenanceTeamId
-      if (user?.role === "WARD_OFFICER") {
-        if (
-          formData.maintenanceTeamId &&
-          formData.maintenanceTeamId !== "none"
-        ) {
-          updateData.maintenanceTeamId = formData.maintenanceTeamId;
-        }
-      } else {
-        // For administrators and others, set wardOfficerId (new field)
-        if (formData.wardOfficerId && formData.wardOfficerId !== "none") {
-          updateData.wardOfficerId = formData.wardOfficerId;
-        }
-      }
-
-      // Only include remarks if provided
-      if (formData.remarks.trim()) {
-        updateData.remarks = formData.remarks.trim();
-      }
-
-      const updatedComplaintResponse = await updateComplaint({
-        id: complaint.id,
-        ...updateData,
-      }).unwrap();
-
-      toast({
-        title: "Success",
-        description:
-          "Complaint updated successfully. You can see the updated assignment below.",
-      });
-
-      // Update the complaint prop with fresh data so user can see the assignment
-      if (updatedComplaintResponse?.data?.complaint) {
-        // Update the form data to reflect the new state
-        const updatedComplaint = updatedComplaintResponse.data.complaint;
-
-        const wardOfficerId =
-          typeof updatedComplaint.wardOfficer === "object" &&
-          updatedComplaint.wardOfficer?.id
-            ? updatedComplaint.wardOfficer.id
-            : updatedComplaint.wardOfficer || "none";
-=======
-    }
-
-    setValidationErrors(errors);
-    return errors.length === 0;
-  };
-
-  const handleSubmit = async (e: React.FormEvent) => {
-    e.preventDefault();
-
-    if (!complaint) return;
-
-    if (!validateForm()) {
-      return;
-    }
-
-    try {
-      const updateData: any = {
-        status: formData.status,
-      };
-
-      // Only include priority if user is not maintenance team
-      if (user?.role !== "MAINTENANCE_TEAM") {
-        updateData.priority = formData.priority;
-      }
-
-      // For ward officers, use maintenanceTeamId
-      if (user?.role === "WARD_OFFICER") {
-        if (
-          formData.maintenanceTeamId &&
-          formData.maintenanceTeamId !== "none"
-        ) {
-          updateData.maintenanceTeamId = formData.maintenanceTeamId;
-        }
-      } else if (user?.role === "ADMINISTRATOR") {
-        // Admin can set both ward officer (assignedToId) and maintenance team
-        if (formData.assignedToId && formData.assignedToId !== "none") {
-          updateData.assignedToId = formData.assignedToId;
-        }
-        if (
-          formData.maintenanceTeamId &&
-          formData.maintenanceTeamId !== "none"
-        ) {
-          updateData.maintenanceTeamId = formData.maintenanceTeamId;
-        }
-      } else {
-        // For other roles, use legacy assignedToId
-        if (formData.assignedToId && formData.assignedToId !== "none") {
-          updateData.assignedToId = formData.assignedToId;
-        }
-      }
-
-      // Only include remarks if provided
-      if (formData.remarks.trim()) {
-        updateData.remarks = formData.remarks.trim();
-      }
-
-      const updatedComplaintResponse = await updateComplaint({
-        id: complaint.id,
-        ...updateData,
-      }).unwrap();
-
-      toast({
-        title: "Success",
-        description:
-          "Complaint updated successfully. You can see the updated assignment below.",
-      });
-
-      // Update the complaint prop with fresh data so user can see the assignment
-      if (updatedComplaintResponse?.data?.complaint) {
-        // Update the form data to reflect the new state
-        const updatedComplaint = updatedComplaintResponse.data.complaint;
-
-        const assignedToId =
-          typeof updatedComplaint.assignedTo === "object" &&
-          updatedComplaint.assignedTo?.id
-            ? updatedComplaint.assignedTo.id
-            : updatedComplaint.assignedTo || "none";
->>>>>>> 482e1ff4
-
-        const maintenanceTeamId =
-          typeof updatedComplaint.maintenanceTeam === "object" &&
-          updatedComplaint.maintenanceTeam?.id
-            ? updatedComplaint.maintenanceTeam.id
-            : updatedComplaint.maintenanceTeam || "none";
-
-        setFormData({
-          status: updatedComplaint.status,
-          priority: updatedComplaint.priority,
-<<<<<<< HEAD
-          wardOfficerId,
-          maintenanceTeamId,
-          remarks: "",
-        });
-      }
-
-      onSuccess();
-    } catch (error: any) {
-      const message =
-        error?.data?.message ||
-        getApiErrorMessage(error) ||
-        "Failed to update complaint";
-      toast({
-        title: "Error",
-        description: message,
-        variant: "destructive",
-      });
-    }
-  };
-
-  const handleClose = () => {
-    setFormData({
-      status: "",
-      priority: "",
-      wardOfficerId: "none",
-      maintenanceTeamId: "none",
-      remarks: "",
-    });
-    setSearchTerm("");
-    setValidationErrors([]);
-    onClose();
-  };
 
   const getStatusColor = (status: string) => {
     switch (status) {
@@ -689,54 +192,139 @@
   };
 
   const getDropdownLabel = () => {
-    if (user?.role === "ADMINISTRATOR") {
-      return "Select Ward Officer";
-    } else if (user?.role === "WARD_OFFICER") {
-      return "Select Maintenance Team Member";
-    }
+    if (user?.role === "ADMINISTRATOR") return "Select Ward Officer";
+    if (user?.role === "WARD_OFFICER") return "Select Maintenance Team Member";
     return "Select User";
   };
 
-  // Get available status options based on user role and current status
   const getAvailableStatusOptions = () => {
     const currentStatus = complaint?.status;
 
     if (user?.role === "MAINTENANCE_TEAM") {
-      // Maintenance team can only progress through assigned workflow
-      const statusFlow = {
+      const statusFlow: Record<string, string[]> = {
         ASSIGNED: ["ASSIGNED", "IN_PROGRESS"],
         IN_PROGRESS: ["IN_PROGRESS", "RESOLVED"],
-        RESOLVED: ["RESOLVED"], // Can't change once resolved
-        REOPENED: ["REOPENED", "IN_PROGRESS"], // If reopened, can work on it
+        RESOLVED: ["RESOLVED"],
+        REOPENED: ["REOPENED", "IN_PROGRESS"],
       };
-
       return statusFlow[currentStatus] || ["IN_PROGRESS", "RESOLVED"];
     }
 
     if (user?.role === "WARD_OFFICER") {
-      // Ward officers can manage full workflow except reopening
       return ["REGISTERED", "ASSIGNED", "IN_PROGRESS", "RESOLVED", "CLOSED"];
     }
 
     if (user?.role === "ADMINISTRATOR") {
-      // Administrators have full control over all statuses
-      return [
-        "REGISTERED",
-        "ASSIGNED",
-        "IN_PROGRESS",
-        "RESOLVED",
-        "CLOSED",
-        "REOPENED",
-      ];
-    }
-
-    // Default fallback for other roles
+      return ["REGISTERED", "ASSIGNED", "IN_PROGRESS", "RESOLVED", "CLOSED", "REOPENED"];
+    }
+
     return ["REGISTERED", "ASSIGNED", "IN_PROGRESS", "RESOLVED"];
   };
 
-  if (!complaint) {
-    return null;
-  }
+  const validateForm = () => {
+    const errors: string[] = [];
+    const availableStatuses = getAvailableStatusOptions();
+    if (formData.status && !availableStatuses.includes(formData.status)) {
+      errors.push(
+        `You don't have permission to set status to '${formData.status}'. Available options: ${availableStatuses.join(", ")}`,
+      );
+    }
+
+    if (user?.role === "MAINTENANCE_TEAM") {
+      if (formData.status === "ASSIGNED" && complaint?.status !== "ASSIGNED") {
+        errors.push("Maintenance team cannot set status back to 'Assigned'.");
+      }
+      if (formData.status === "REGISTERED") {
+        errors.push("Maintenance team cannot set status to 'Registered'.");
+      }
+      if (formData.priority !== complaint?.priority) {
+        errors.push("Maintenance team cannot change complaint priority. Contact your supervisor if needed.");
+      }
+    }
+
+    const isComplaintFinalized = ["RESOLVED", "CLOSED"].includes(formData.status);
+
+    if (user?.role === "WARD_OFFICER" && !isComplaintFinalized) {
+      if (formData.status === "ASSIGNED" && (!formData.maintenanceTeamId || formData.maintenanceTeamId === "none")) {
+        errors.push("Please select a Maintenance Team member before setting status to 'Assigned'.");
+      }
+      if (complaint?.status === "REGISTERED" && formData.status === "ASSIGNED" && (!formData.maintenanceTeamId || formData.maintenanceTeamId === "none")) {
+        errors.push("Please select a Maintenance Team member to assign this complaint.");
+      }
+      if ((complaint as any)?.needsTeamAssignment && !formData.maintenanceTeamId && formData.status !== "REGISTERED" && !["RESOLVED", "CLOSED"].includes(complaint.status)) {
+        errors.push("This complaint needs a maintenance team assignment. Please select a team member.");
+      }
+    }
+
+    // Admin must pick a ward officer (new field) when assigning
+    if (user?.role === "ADMINISTRATOR" && !isComplaintFinalized) {
+      if (formData.status === "ASSIGNED" && (!formData.wardOfficerId || formData.wardOfficerId === "none")) {
+        errors.push("Please select a Ward Officer before assigning the complaint.");
+      }
+    }
+
+    setValidationErrors(errors);
+    return errors.length === 0;
+  };
+
+  const handleSubmit = async (e: React.FormEvent) => {
+    e.preventDefault();
+    if (!complaint) return;
+    if (!validateForm()) return;
+
+    try {
+      const updateData: any = { status: formData.status };
+      if (user?.role !== "MAINTENANCE_TEAM") updateData.priority = formData.priority;
+
+      if (user?.role === "WARD_OFFICER") {
+        if (formData.maintenanceTeamId && formData.maintenanceTeamId !== "none") {
+          updateData.maintenanceTeamId = formData.maintenanceTeamId;
+        }
+      } else if (user?.role === "ADMINISTRATOR") {
+        // Admin sets wardOfficerId (new primary field); keep assignedToId for backward compatibility
+        if (formData.wardOfficerId && formData.wardOfficerId !== "none") {
+          updateData.wardOfficerId = formData.wardOfficerId;
+          // also set legacy assignedToId to preserve older expectations
+          updateData.assignedToId = formData.wardOfficerId;
+        }
+        if (formData.maintenanceTeamId && formData.maintenanceTeamId !== "none") {
+          updateData.maintenanceTeamId = formData.maintenanceTeamId;
+        }
+      } else {
+        // fallback: include legacy assignedToId if present
+        if (formData.assignedToId && formData.assignedToId !== "none") updateData.assignedToId = formData.assignedToId;
+      }
+
+      if (formData.remarks && formData.remarks.trim()) updateData.remarks = formData.remarks.trim();
+
+      const updatedComplaintResponse = await updateComplaint({ id: complaint.id, ...updateData }).unwrap();
+
+      toast({ title: "Success", description: "Complaint updated successfully. You can see the updated assignment below." });
+
+      if (updatedComplaintResponse?.data?.complaint) {
+        const updatedComplaint = updatedComplaintResponse.data.complaint;
+        const wardOfficerId = typeof updatedComplaint.wardOfficer === "object" && updatedComplaint.wardOfficer?.id ? updatedComplaint.wardOfficer.id : updatedComplaint.wardOfficer || "none";
+        const assignedToId = typeof updatedComplaint.assignedTo === "object" && updatedComplaint.assignedTo?.id ? updatedComplaint.assignedTo.id : updatedComplaint.assignedTo || "none";
+        const maintenanceTeamId = typeof updatedComplaint.maintenanceTeam === "object" && updatedComplaint.maintenanceTeam?.id ? updatedComplaint.maintenanceTeam.id : updatedComplaint.maintenanceTeam || "none";
+
+        setFormData({ status: updatedComplaint.status, priority: updatedComplaint.priority, wardOfficerId, assignedToId, maintenanceTeamId, remarks: "" });
+      }
+
+      onSuccess();
+    } catch (error: any) {
+      const message = error?.data?.message || getApiErrorMessage(error) || "Failed to update complaint";
+      toast({ title: "Error", description: message, variant: "destructive" });
+    }
+  };
+
+  const handleClose = () => {
+    setFormData({ status: "", priority: "", wardOfficerId: "none", assignedToId: "none", maintenanceTeamId: "none", remarks: "" });
+    setSearchTerm("");
+    setValidationErrors([]);
+    onClose();
+  };
+
+  if (!complaint) return null;
 
   return (
     <Dialog open={isOpen} onOpenChange={handleClose}>
@@ -747,912 +335,129 @@
             {user?.role === "MAINTENANCE_TEAM"
               ? "Update Task Status"
               : user?.role === "WARD_OFFICER"
-                ? "Manage Complaint"
-                : "Update Complaint"}
+              ? "Manage Complaint"
+              : "Update Complaint"}
           </DialogTitle>
           <DialogDescription>
             {user?.role === "MAINTENANCE_TEAM"
               ? `Update your work status for complaint #${complaint.complaintId || complaint.id.slice(-6)}`
               : user?.role === "WARD_OFFICER"
-                ? `Assign and manage complaint #${complaint.complaintId || complaint.id.slice(-6)}`
-                : `Update the status and assignment of complaint #${complaint.complaintId || complaint.id.slice(-6)}`}
+              ? `Assign and manage complaint #${complaint.complaintId || complaint.id.slice(-6)}`
+              : `Update the status and assignment of complaint #${complaint.complaintId || complaint.id.slice(-6)}`}
           </DialogDescription>
         </DialogHeader>
 
         <form onSubmit={handleSubmit} className="space-y-6">
-          {/* Role Indicator */}
           <div className="flex items-center justify-between bg-blue-50 border border-blue-200 rounded-lg p-3">
             <div className="flex items-center">
               <Users className="h-4 w-4 text-blue-600 mr-2" />
-              <span className="text-sm font-medium text-blue-800">
-                Acting as: {user?.role?.replace("_", " ")}
-              </span>
+              <span className="text-sm font-medium text-blue-800">Acting as: {user?.role?.replace("_", " ")}</span>
             </div>
             {user?.role === "MAINTENANCE_TEAM" && (
-              <Badge
-                variant="outline"
-                className="text-xs text-blue-600 border-blue-300"
-              >
-                Limited Permissions
-              </Badge>
+              <Badge variant="outline" className="text-xs text-blue-600 border-blue-300">Limited Permissions</Badge>
             )}
           </div>
 
-          {/* Complaint Summary */}
           <div className="bg-gray-50 rounded-lg p-4">
             <h3 className="font-medium mb-2">Complaint Summary</h3>
             <div className="grid grid-cols-2 gap-4 text-sm">
-              <div>
-                <span className="text-gray-600">Type:</span>{" "}
-                {complaint.type.replace("_", " ")}
-              </div>
-              <div>
-                <span className="text-gray-600">Area:</span> {complaint.area}
-              </div>
-              <div>
-                <span className="text-gray-600">Current Status:</span>
-                <Badge className={`ml-2 ${getStatusColor(complaint.status)}`}>
-                  {complaint.status.replace("_", " ")}
-                </Badge>
-              </div>
-              <div>
-                <span className="text-gray-600">Current Priority:</span>
-                <Badge
-                  className={`ml-2 ${getPriorityColor(complaint.priority)}`}
-                >
-                  {complaint.priority}
-                </Badge>
-              </div>
+              <div><span className="text-gray-600">Type:</span> {complaint.type.replace("_", " ")}</div>
+              <div><span className="text-gray-600">Area:</span> {complaint.area}</div>
+              <div><span className="text-gray-600">Current Status:</span> <Badge className={`ml-2 ${getStatusColor(complaint.status)}`}>{complaint.status.replace("_", " ")}</Badge></div>
+              <div><span className="text-gray-600">Current Priority:</span> <Badge className={`ml-2 ${getPriorityColor(complaint.priority)}`}>{complaint.priority}</Badge></div>
             </div>
-            <div className="mt-2">
-              <span className="text-gray-600">Description:</span>
-              <p className="text-sm mt-1">{complaint.description}</p>
-            </div>
-
-            {/* Current Assignments */}
+            <div className="mt-2"><span className="text-gray-600">Description:</span><p className="text-sm mt-1">{complaint.description}</p></div>
+
             <div className="mt-4 pt-4 border-t border-gray-200">
               <h4 className="font-medium text-sm mb-2">Current Assignments</h4>
               <div className="grid grid-cols-1 gap-2 text-sm">
-                {/* Debug Information */}
                 {process.env.NODE_ENV === "development" && (
                   <div className="bg-yellow-50 border border-yellow-200 rounded p-2 text-xs">
                     <strong>Debug:</strong>
-                    <br />
-                    wardOfficer:{" "}
-                    {JSON.stringify(complaint.wardOfficer) || "null"}
-                    <br />
-                    maintenanceTeam:{" "}
-                    {JSON.stringify(complaint.maintenanceTeam) || "null"}
-                    <br />
-                    needsTeamAssignment:{" "}
-                    {String((complaint as any).needsTeamAssignment)}
+                    <br />wardOfficer: {JSON.stringify(complaint.wardOfficer) || "null"}
+                    <br />maintenanceTeam: {JSON.stringify(complaint.maintenanceTeam) || "null"}
+                    <br />needsTeamAssignment: {String((complaint as any).needsTeamAssignment)}
                   </div>
                 )}
 
-                {/* Ward Officer Assignment */}
                 <div className="flex items-center justify-between">
                   <span className="text-gray-600">Ward Officer:</span>
                   <div className="flex items-center">
                     <User className="h-4 w-4 mr-1" />
-                    {complaint.wardOfficer ? (
-                      <span className="text-blue-600">
-                        {complaint.wardOfficer.fullName}
-                      </span>
-                    ) : (
-                      <span className="text-gray-400">Not assigned</span>
-                    )}
+                    {complaint.wardOfficer ? <span className="text-blue-600">{complaint.wardOfficer.fullName}</span> : <span className="text-gray-400">Not assigned</span>}
                   </div>
                 </div>
 
-                {/* Maintenance Team Assignment */}
                 <div className="flex items-center justify-between">
                   <span className="text-gray-600">Maintenance Team:</span>
                   <div className="flex items-center">
                     <Settings className="h-4 w-4 mr-1" />
-                    {complaint.maintenanceTeam ? (
-                      <span className="text-green-600">
-                        {complaint.maintenanceTeam.fullName}
-                      </span>
-                    ) : (complaint as any).needsTeamAssignment ? (
-                      <Badge className="bg-orange-100 text-orange-800 text-xs">
-                        Needs Assignment
-                      </Badge>
-                    ) : (
-                      <span className="text-gray-400">Not assigned</span>
-                    )}
+                    {complaint.maintenanceTeam ? <span className="text-green-600">{complaint.maintenanceTeam.fullName}</span> : (complaint as any).needsTeamAssignment ? <Badge className="bg-orange-100 text-orange-800 text-xs">Needs Assignment</Badge> : <span className="text-gray-400">Not assigned</span>}
                   </div>
                 </div>
+
               </div>
             </div>
           </div>
 
-          {/* Current Priority Display for Maintenance Team */}
-          {user?.role === "MAINTENANCE_TEAM" && (
-            <div className="bg-gray-50 border border-gray-200 rounded-lg p-3">
-              <div className="flex items-center justify-between">
-                <span className="text-sm font-medium text-gray-600">
-                  Current Priority:
-                </span>
-                <Badge
-                  className={getPriorityColor(complaint?.priority || "MEDIUM")}
-                >
-                  {complaint?.priority || "MEDIUM"}
-                </Badge>
-              </div>
-              <p className="text-xs text-gray-500 mt-1">
-                Maintenance team cannot change priority. Contact your supervisor
-                if needed.
-              </p>
-            </div>
-          )}
-
-          {/* Validation Errors */}
-          {validationErrors.length > 0 && (
-            <div className="bg-red-50 border border-red-200 rounded-lg p-4">
-              <div className="flex items-center mb-2">
-                <AlertTriangle className="h-5 w-5 text-red-500 mr-2" />
-                <h4 className="font-medium text-red-800">Validation Errors</h4>
-              </div>
-              <ul className="list-disc list-inside space-y-1">
-                {validationErrors.map((error, index) => (
-                  <li key={index} className="text-sm text-red-700">
-                    {error}
-                  </li>
-                ))}
-              </ul>
-            </div>
-          )}
-
-          {/* Status Update */}
-          <div
-            className={`grid gap-4 ${
-              user?.role === "MAINTENANCE_TEAM" ? "grid-cols-1" : "grid-cols-2"
-            }`}
-          >
+          <div className={`grid gap-4 ${user?.role === "MAINTENANCE_TEAM" ? "grid-cols-1" : "grid-cols-2"}`}>
             <div>
               <Label htmlFor="status">Status</Label>
-              {user?.role === "MAINTENANCE_TEAM" && (
-                <p className="text-xs text-gray-500 mb-1">
-                  You can update status to In Progress or mark as Resolved
-                </p>
-              )}
-              {process.env.NODE_ENV === "development" && (
-                <div className="text-xs text-blue-600 mb-1">
-                  Debug: Available statuses for {user?.role}:{" "}
-                  {getAvailableStatusOptions().join(", ")}
-                </div>
-              )}
-              <Select
-                value={formData.status}
-                onValueChange={(value) => {
-                  setFormData((prev) => ({ ...prev, status: value }));
-                  // Clear validation errors when user makes changes
-                  setValidationErrors([]);
-                }}
-              >
-                <SelectTrigger>
-                  <SelectValue placeholder="Select status" />
-                </SelectTrigger>
+              {user?.role === "MAINTENANCE_TEAM" && <p className="text-xs text-gray-500 mb-1">You can update status to In Progress or mark as Resolved</p>}
+              {process.env.NODE_ENV === "development" && <div className="text-xs text-blue-600 mb-1">Debug: Available statuses for {user?.role}: {getAvailableStatusOptions().join(", ")}</div>}
+              <Select value={formData.status} onValueChange={(value) => { setFormData((prev) => ({ ...prev, status: value })); setValidationErrors([]); }}>
+                <SelectTrigger><SelectValue placeholder="Select status" /></SelectTrigger>
                 <SelectContent>
                   {getAvailableStatusOptions().map((status) => {
-                    const statusConfig = {
-                      REGISTERED: { icon: Clock, label: "Registered" },
-                      ASSIGNED: { icon: User, label: "Assigned" },
-                      IN_PROGRESS: { icon: Settings, label: "In Progress" },
-                      RESOLVED: { icon: CheckCircle, label: "Resolved" },
-                      CLOSED: { icon: FileText, label: "Closed" },
-                      REOPENED: { icon: RotateCcw, label: "Reopened" },
-                    };
-
-                    const config = statusConfig[status];
-                    if (!config) return null;
-
-                    const IconComponent = config.icon;
-
-                    return (
-                      <SelectItem key={status} value={status}>
-                        <div className="flex items-center">
-                          <IconComponent className="h-4 w-4 mr-2" />
-                          {config.label}
-                        </div>
-                      </SelectItem>
-                    );
+                    const statusConfig: Record<string, any> = { REGISTERED: { icon: Clock, label: "Registered" }, ASSIGNED: { icon: User, label: "Assigned" }, IN_PROGRESS: { icon: Settings, label: "In Progress" }, RESOLVED: { icon: CheckCircle, label: "Resolved" }, CLOSED: { icon: FileText, label: "Closed" }, REOPENED: { icon: RotateCcw, label: "Reopened" } };
+                    const config = statusConfig[status]; if (!config) return null; const IconComponent = config.icon;
+                    return (<SelectItem key={status} value={status}><div className="flex items-center"><IconComponent className="h-4 w-4 mr-2" />{config.label}</div></SelectItem>);
                   })}
                 </SelectContent>
               </Select>
             </div>
 
-            {/* Priority - Hidden for Maintenance Team */}
             {user?.role !== "MAINTENANCE_TEAM" && (
               <div>
                 <Label htmlFor="priority">Priority</Label>
-                <p className="text-xs text-gray-500 mb-1">
-                  Set complaint priority level
-                </p>
-                <Select
-                  value={formData.priority}
-                  onValueChange={(value) =>
-                    setFormData((prev) => ({ ...prev, priority: value }))
-                  }
-                >
-                  <SelectTrigger>
-                    <SelectValue placeholder="Select priority" />
-                  </SelectTrigger>
+                <p className="text-xs text-gray-500 mb-1">Set complaint priority level</p>
+                <Select value={formData.priority} onValueChange={(value) => setFormData((prev) => ({ ...prev, priority: value }))}>
+                  <SelectTrigger><SelectValue placeholder="Select priority" /></SelectTrigger>
                   <SelectContent>
-                    <SelectItem value="LOW">
-                      <div className="flex items-center">
-                        <div className="w-3 h-3 bg-green-500 rounded-full mr-2"></div>
-                        Low
-                      </div>
-                    </SelectItem>
-                    <SelectItem value="MEDIUM">
-                      <div className="flex items-center">
-                        <div className="w-3 h-3 bg-yellow-500 rounded-full mr-2"></div>
-                        Medium
-                      </div>
-                    </SelectItem>
-                    <SelectItem value="HIGH">
-                      <div className="flex items-center">
-                        <div className="w-3 h-3 bg-orange-500 rounded-full mr-2"></div>
-                        High
-                      </div>
-                    </SelectItem>
-                    <SelectItem value="CRITICAL">
-                      <div className="flex items-center">
-                        <div className="w-3 h-3 bg-red-500 rounded-full mr-2"></div>
-                        Critical
-                      </div>
-                    </SelectItem>
+                    <SelectItem value="LOW"><div className="flex items-center"><div className="w-3 h-3 bg-green-500 rounded-full mr-2"></div>Low</div></SelectItem>
+                    <SelectItem value="MEDIUM"><div className="flex items-center"><div className="w-3 h-3 bg-yellow-500 rounded-full mr-2"></div>Medium</div></SelectItem>
+                    <SelectItem value="HIGH"><div className="flex items-center"><div className="w-3 h-3 bg-orange-500 rounded-full mr-2"></div>High</div></SelectItem>
+                    <SelectItem value="CRITICAL"><div className="flex items-center"><div className="w-3 h-3 bg-red-500 rounded-full mr-2"></div>Critical</div></SelectItem>
                   </SelectContent>
                 </Select>
               </div>
             )}
           </div>
 
-          {/* Assignment Section - Only for Ward Officers and Administrators */}
-          {(user?.role === "WARD_OFFICER" ||
-            user?.role === "ADMINISTRATOR") && (
+          {(user?.role === "WARD_OFFICER" || user?.role === "ADMINISTRATOR") && (
             <div>
               <div className="flex items-center justify-between">
                 <Label htmlFor="assignedTo">{getDropdownLabel()}</Label>
-                {user?.role === "WARD_OFFICER" &&
-                  (complaint as any)?.needsTeamAssignment &&
-                  !["RESOLVED", "CLOSED"].includes(complaint.status) && (
-                    <Badge className="bg-blue-100 text-blue-800 text-xs">
-                      Assignment Required
-                    </Badge>
-                  )}
+                {user?.role === "WARD_OFFICER" && (complaint as any)?.needsTeamAssignment && !["RESOLVED","CLOSED"].includes(complaint.status) && (<Badge className="bg-blue-100 text-blue-800 text-xs">Assignment Required</Badge>)}
               </div>
 
-              {/* Helpful message for ward officers - only for active complaints */}
-              {user?.role === "WARD_OFFICER" &&
-                (complaint as any)?.needsTeamAssignment &&
-                !["RESOLVED", "CLOSED"].includes(complaint.status) && (
-                  <div className="bg-blue-50 border border-blue-200 rounded-lg p-3 mb-2">
-                    <div className="flex items-center">
-                      <AlertTriangle className="h-4 w-4 text-blue-500 mr-2" />
-                      <span className="text-sm text-blue-700">
-                        This complaint needs to be assigned to a maintenance
-                        team member to proceed.
-                      </span>
-                    </div>
-                  </div>
-                )}
+              {user?.role === "WARD_OFFICER" && (complaint as any)?.needsTeamAssignment && !["RESOLVED","CLOSED"].includes(complaint.status) && (
+                <div className="bg-blue-50 border border-blue-200 rounded-lg p-3 mb-2"><div className="flex items-center"><AlertTriangle className="h-4 w-4 text-blue-500 mr-2" /><span className="text-sm text-blue-700">This complaint needs to be assigned to a maintenance team member to proceed.</span></div></div>
+              )}
 
               <div className="space-y-2">
-                {/* Search Box
-                <div className="relative">
-                  <Search className="absolute left-3 top-3 h-4 w-4 text-gray-400" />
-                  <Input
-                    placeholder={`Search ${user?.role === "ADMINISTRATOR" ? "ward officers" : "maintenance team members"}...`}
-                    value={searchTerm}
-                    onChange={(e) => setSearchTerm(e.target.value)}
-                    className="pl-10"
-                  />
-                </div>*/}
-
-                {/* User Selection */}
-                <Select
-                  value={
-                    user?.role === "WARD_OFFICER"
-                      ? formData.maintenanceTeamId
-                      : formData.wardOfficerId
-                  }
-                  onValueChange={(value) => {
-                    if (user?.role === "WARD_OFFICER") {
-                      setFormData((prev) => ({
-                        ...prev,
-                        maintenanceTeamId: value,
-                      }));
-                    } else {
-                      setFormData((prev) => ({ ...prev, wardOfficerId: value }));
-                    }
-                    // Clear validation errors when user makes a selection
-                    setValidationErrors([]);
-                  }}
-                  disabled={isLoadingUsers || availableUsers.length === 0}
-                >
-                  <SelectTrigger>
-                    <SelectValue placeholder={getDropdownLabel()} />
-                  </SelectTrigger>
-                  <SelectContent>
-                    <SelectItem value="none">
-                      <div className="flex items-center">
-                        <User className="h-4 w-4 mr-2" />
-                        No Assignment
-                      </div>
-                    </SelectItem>
-                    {filteredUsers.map((user) => (
-                      <SelectItem key={user.id} value={user.id}>
-                        <div className="flex items-center justify-between w-full gap-2">
-                          <div className="flex items-center">
-                            {getUserRoleIcon(user.role)}
-                            <div className="ml-2 text-left">
-                              <div className="font-medium">{user.fullName}</div>
-                              <div className="text-xs text-gray-500">
-                                {user.email}
-                              </div>
-                            </div>
-                          </div>
-                          <Badge variant="outline" className="text-xs">
-                            {user.role.replace("_", " ")}
-                          </Badge>
-                          {user.ward && (
-                            <div className="text-xs text-blue-600">
-                              {user.ward.name}
-                            </div>
-                          )}
-                        </div>
-                      </SelectItem>
-                    ))}
-                    {filteredUsers.length === 0 && searchTerm && (
-                      <SelectItem value="no-results" disabled>
-                        No users found matching "{searchTerm}"
-                      </SelectItem>
-                    )}
-                  </SelectContent>
-                </Select>
-
-                {isLoadingUsers && (
-                  <div className="text-sm text-gray-500">Loading users...</div>
-                )}
-
-                {usersError && (
-                  <div className="text-sm text-red-500">
-                    Error loading users. Please try again.
-                  </div>
-                )}
-              </div>
-            </div>
-          )}
-
-          {/* Remarks */}
-          <div>
-            <Label htmlFor="remarks">
-              {user?.role === "MAINTENANCE_TEAM"
-                ? "Work Notes (Optional)"
-                : "Remarks (Optional)"}
-            </Label>
-            <Textarea
-              id="remarks"
-              placeholder={
-                user?.role === "MAINTENANCE_TEAM"
-                  ? "Add notes about work progress, issues encountered, or completion details..."
-                  : user?.role === "WARD_OFFICER"
-                    ? "Add notes about assignment, instructions, or status changes..."
-                    : "Add any additional comments or remarks about this update..."
-              }
-              value={formData.remarks}
-              onChange={(e) =>
-                setFormData((prev) => ({ ...prev, remarks: e.target.value }))
-              }
-              rows={3}
-            />
-          </div>
-
-          <DialogFooter>
-            <Button type="button" variant="outline" onClick={handleClose}>
-              Cancel
-            </Button>
-            <Button type="submit" disabled={isUpdating}>
-              {isUpdating
-                ? "Updating..."
-                : user?.role === "MAINTENANCE_TEAM"
-                  ? "Update Status"
-                  : user?.role === "WARD_OFFICER"
-                    ? "Save Changes"
-                    : "Update Complaint"}
-            </Button>
-          </DialogFooter>
-        </form>
-      </DialogContent>
-    </Dialog>
-  );
-};
-
-=======
-          assignedToId,
-          maintenanceTeamId,
-          remarks: "",
-        });
-      }
-
-      onSuccess();
-    } catch (error: any) {
-      const message =
-        error?.data?.message ||
-        getApiErrorMessage(error) ||
-        "Failed to update complaint";
-      toast({
-        title: "Error",
-        description: message,
-        variant: "destructive",
-      });
-    }
-  };
-
-  const handleClose = () => {
-    setFormData({
-      status: "",
-      priority: "",
-      assignedToId: "none",
-      maintenanceTeamId: "none",
-      remarks: "",
-    });
-    setSearchTerm("");
-    setValidationErrors([]);
-    onClose();
-  };
-
-  const getStatusColor = (status: string) => {
-    switch (status) {
-      case "REGISTERED":
-        return "bg-yellow-100 text-yellow-800";
-      case "ASSIGNED":
-        return "bg-blue-100 text-blue-800";
-      case "IN_PROGRESS":
-        return "bg-orange-100 text-orange-800";
-      case "RESOLVED":
-        return "bg-green-100 text-green-800";
-      case "CLOSED":
-        return "bg-gray-100 text-gray-800";
-      default:
-        return "bg-gray-100 text-gray-800";
-    }
-  };
-
-  const getPriorityColor = (priority: string) => {
-    switch (priority) {
-      case "LOW":
-        return "bg-green-100 text-green-800";
-      case "MEDIUM":
-        return "bg-yellow-100 text-yellow-800";
-      case "HIGH":
-        return "bg-orange-100 text-orange-800";
-      case "CRITICAL":
-        return "bg-red-100 text-red-800";
-      default:
-        return "bg-gray-100 text-gray-800";
-    }
-  };
-
-  const getUserRoleIcon = (role: string) => {
-    switch (role) {
-      case "WARD_OFFICER":
-        return <User className="h-4 w-4" />;
-      case "MAINTENANCE_TEAM":
-        return <Settings className="h-4 w-4" />;
-      case "ADMINISTRATOR":
-        return <Users className="h-4 w-4" />;
-      default:
-        return <User className="h-4 w-4" />;
-    }
-  };
-
-  const getDropdownLabel = () => {
-    if (user?.role === "ADMINISTRATOR") {
-      return "Select Ward Officer";
-    } else if (user?.role === "WARD_OFFICER") {
-      return "Select Maintenance Team Member";
-    }
-    return "Select User";
-  };
-
-  // Get available status options based on user role and current status
-  const getAvailableStatusOptions = () => {
-    const currentStatus = complaint?.status;
-
-    if (user?.role === "MAINTENANCE_TEAM") {
-      // Maintenance team can only progress through assigned workflow
-      const statusFlow = {
-        ASSIGNED: ["ASSIGNED", "IN_PROGRESS"],
-        IN_PROGRESS: ["IN_PROGRESS", "RESOLVED"],
-        RESOLVED: ["RESOLVED"], // Can't change once resolved
-        REOPENED: ["REOPENED", "IN_PROGRESS"], // If reopened, can work on it
-      };
-
-      return statusFlow[currentStatus] || ["IN_PROGRESS", "RESOLVED"];
-    }
-
-    if (user?.role === "WARD_OFFICER") {
-      // Ward officers can manage full workflow except reopening
-      return ["REGISTERED", "ASSIGNED", "IN_PROGRESS", "RESOLVED", "CLOSED"];
-    }
-
-    if (user?.role === "ADMINISTRATOR") {
-      // Administrators have full control over all statuses
-      return [
-        "REGISTERED",
-        "ASSIGNED",
-        "IN_PROGRESS",
-        "RESOLVED",
-        "CLOSED",
-        "REOPENED",
-      ];
-    }
-
-    // Default fallback for other roles
-    return ["REGISTERED", "ASSIGNED", "IN_PROGRESS", "RESOLVED"];
-  };
-
-  if (!complaint) {
-    return null;
-  }
-
-  return (
-    <Dialog open={isOpen} onOpenChange={handleClose}>
-      <DialogContent className="max-w-2xl max-h-[90vh] overflow-y-auto">
-        <DialogHeader>
-          <DialogTitle className="flex items-center">
-            <FileText className="h-5 w-5 mr-2" />
-            {user?.role === "MAINTENANCE_TEAM"
-              ? "Update Task Status"
-              : user?.role === "WARD_OFFICER"
-                ? "Manage Complaint"
-                : "Update Complaint"}
-          </DialogTitle>
-          <DialogDescription>
-            {user?.role === "MAINTENANCE_TEAM"
-              ? `Update your work status for complaint #${complaint.complaintId || complaint.id.slice(-6)}`
-              : user?.role === "WARD_OFFICER"
-                ? `Assign and manage complaint #${complaint.complaintId || complaint.id.slice(-6)}`
-                : `Update the status and assignment of complaint #${complaint.complaintId || complaint.id.slice(-6)}`}
-          </DialogDescription>
-        </DialogHeader>
-
-        <form onSubmit={handleSubmit} className="space-y-6">
-          {/* Role Indicator */}
-          <div className="flex items-center justify-between bg-blue-50 border border-blue-200 rounded-lg p-3">
-            <div className="flex items-center">
-              <Users className="h-4 w-4 text-blue-600 mr-2" />
-              <span className="text-sm font-medium text-blue-800">
-                Acting as: {user?.role?.replace("_", " ")}
-              </span>
-            </div>
-            {user?.role === "MAINTENANCE_TEAM" && (
-              <Badge
-                variant="outline"
-                className="text-xs text-blue-600 border-blue-300"
-              >
-                Limited Permissions
-              </Badge>
-            )}
-          </div>
-
-          {/* Complaint Summary */}
-          <div className="bg-gray-50 rounded-lg p-4">
-            <h3 className="font-medium mb-2">Complaint Summary</h3>
-            <div className="grid grid-cols-2 gap-4 text-sm">
-              <div>
-                <span className="text-gray-600">Type:</span>{" "}
-                {complaint.type.replace("_", " ")}
-              </div>
-              <div>
-                <span className="text-gray-600">Area:</span> {complaint.area}
-              </div>
-              <div>
-                <span className="text-gray-600">Current Status:</span>
-                <Badge className={`ml-2 ${getStatusColor(complaint.status)}`}>
-                  {complaint.status.replace("_", " ")}
-                </Badge>
-              </div>
-              <div>
-                <span className="text-gray-600">Current Priority:</span>
-                <Badge
-                  className={`ml-2 ${getPriorityColor(complaint.priority)}`}
-                >
-                  {complaint.priority}
-                </Badge>
-              </div>
-            </div>
-            <div className="mt-2">
-              <span className="text-gray-600">Description:</span>
-              <p className="text-sm mt-1">{complaint.description}</p>
-            </div>
-
-            {/* Current Assignments */}
-            <div className="mt-4 pt-4 border-t border-gray-200">
-              <h4 className="font-medium text-sm mb-2">Current Assignments</h4>
-              <div className="grid grid-cols-1 gap-2 text-sm">
-                {/* Debug Information */}
-                {process.env.NODE_ENV === "development" && (
-                  <div className="bg-yellow-50 border border-yellow-200 rounded p-2 text-xs">
-                    <strong>Debug:</strong>
-                    <br />
-                    wardOfficer:{" "}
-                    {JSON.stringify(complaint.assignedTo) || "null"}
-                    <br />
-                    maintenanceTeam:{" "}
-                    {JSON.stringify(complaint.maintenanceTeam) || "null"}
-                    <br />
-                    needsTeamAssignment:{" "}
-                    {String((complaint as any).needsTeamAssignment)}
-                  </div>
-                )}
-
-                {/* Ward Officer Assignment */}
-                <div className="flex items-center justify-between">
-                  <span className="text-gray-600">Ward Officer:</span>
-                  <div className="flex items-center">
-                    <User className="h-4 w-4 mr-1" />
-                    {complaint.assignedTo ? (
-                      <span className="text-blue-600">
-                        {complaint.assignedTo.fullName}
-                      </span>
-                    ) : (
-                      <span className="text-gray-400">Not assigned</span>
-                    )}
-                  </div>
-                </div>
-
-                {/* Maintenance Team Assignment */}
-                <div className="flex items-center justify-between">
-                  <span className="text-gray-600">Maintenance Team:</span>
-                  <div className="flex items-center">
-                    <Settings className="h-4 w-4 mr-1" />
-                    {complaint.maintenanceTeam ? (
-                      <span className="text-green-600">
-                        {complaint.maintenanceTeam.fullName}
-                      </span>
-                    ) : (complaint as any).needsTeamAssignment ? (
-                      <Badge className="bg-orange-100 text-orange-800 text-xs">
-                        Needs Assignment
-                      </Badge>
-                    ) : (
-                      <span className="text-gray-400">Not assigned</span>
-                    )}
-                  </div>
-                </div>
-              </div>
-            </div>
-          </div>
-
-          {/* Current Priority Display for Maintenance Team */}
-          {user?.role === "MAINTENANCE_TEAM" && (
-            <div className="bg-gray-50 border border-gray-200 rounded-lg p-3">
-              <div className="flex items-center justify-between">
-                <span className="text-sm font-medium text-gray-600">
-                  Current Priority:
-                </span>
-                <Badge
-                  className={getPriorityColor(complaint?.priority || "MEDIUM")}
-                >
-                  {complaint?.priority || "MEDIUM"}
-                </Badge>
-              </div>
-              <p className="text-xs text-gray-500 mt-1">
-                Maintenance team cannot change priority. Contact your supervisor
-                if needed.
-              </p>
-            </div>
-          )}
-
-          {/* Validation Errors */}
-          {validationErrors.length > 0 && (
-            <div className="bg-red-50 border border-red-200 rounded-lg p-4">
-              <div className="flex items-center mb-2">
-                <AlertTriangle className="h-5 w-5 text-red-500 mr-2" />
-                <h4 className="font-medium text-red-800">Validation Errors</h4>
-              </div>
-              <ul className="list-disc list-inside space-y-1">
-                {validationErrors.map((error, index) => (
-                  <li key={index} className="text-sm text-red-700">
-                    {error}
-                  </li>
-                ))}
-              </ul>
-            </div>
-          )}
-
-          {/* Status Update */}
-          <div
-            className={`grid gap-4 ${
-              user?.role === "MAINTENANCE_TEAM" ? "grid-cols-1" : "grid-cols-2"
-            }`}
-          >
-            <div>
-              <Label htmlFor="status">Status</Label>
-              {user?.role === "MAINTENANCE_TEAM" && (
-                <p className="text-xs text-gray-500 mb-1">
-                  You can update status to In Progress or mark as Resolved
-                </p>
-              )}
-              {process.env.NODE_ENV === "development" && (
-                <div className="text-xs text-blue-600 mb-1">
-                  Debug: Available statuses for {user?.role}:{" "}
-                  {getAvailableStatusOptions().join(", ")}
-                </div>
-              )}
-              <Select
-                value={formData.status}
-                onValueChange={(value) => {
-                  setFormData((prev) => ({ ...prev, status: value }));
-                  // Clear validation errors when user makes changes
-                  setValidationErrors([]);
-                }}
-              >
-                <SelectTrigger>
-                  <SelectValue placeholder="Select status" />
-                </SelectTrigger>
-                <SelectContent>
-                  {getAvailableStatusOptions().map((status) => {
-                    const statusConfig = {
-                      REGISTERED: { icon: Clock, label: "Registered" },
-                      ASSIGNED: { icon: User, label: "Assigned" },
-                      IN_PROGRESS: { icon: Settings, label: "In Progress" },
-                      RESOLVED: { icon: CheckCircle, label: "Resolved" },
-                      CLOSED: { icon: FileText, label: "Closed" },
-                      REOPENED: { icon: RotateCcw, label: "Reopened" },
-                    };
-
-                    const config = statusConfig[status];
-                    if (!config) return null;
-
-                    const IconComponent = config.icon;
-
-                    return (
-                      <SelectItem key={status} value={status}>
-                        <div className="flex items-center">
-                          <IconComponent className="h-4 w-4 mr-2" />
-                          {config.label}
-                        </div>
-                      </SelectItem>
-                    );
-                  })}
-                </SelectContent>
-              </Select>
-            </div>
-
-            {/* Priority - Hidden for Maintenance Team */}
-            {user?.role !== "MAINTENANCE_TEAM" && (
-              <div>
-                <Label htmlFor="priority">Priority</Label>
-                <p className="text-xs text-gray-500 mb-1">
-                  Set complaint priority level
-                </p>
-                <Select
-                  value={formData.priority}
-                  onValueChange={(value) =>
-                    setFormData((prev) => ({ ...prev, priority: value }))
-                  }
-                >
-                  <SelectTrigger>
-                    <SelectValue placeholder="Select priority" />
-                  </SelectTrigger>
-                  <SelectContent>
-                    <SelectItem value="LOW">
-                      <div className="flex items-center">
-                        <div className="w-3 h-3 bg-green-500 rounded-full mr-2"></div>
-                        Low
-                      </div>
-                    </SelectItem>
-                    <SelectItem value="MEDIUM">
-                      <div className="flex items-center">
-                        <div className="w-3 h-3 bg-yellow-500 rounded-full mr-2"></div>
-                        Medium
-                      </div>
-                    </SelectItem>
-                    <SelectItem value="HIGH">
-                      <div className="flex items-center">
-                        <div className="w-3 h-3 bg-orange-500 rounded-full mr-2"></div>
-                        High
-                      </div>
-                    </SelectItem>
-                    <SelectItem value="CRITICAL">
-                      <div className="flex items-center">
-                        <div className="w-3 h-3 bg-red-500 rounded-full mr-2"></div>
-                        Critical
-                      </div>
-                    </SelectItem>
-                  </SelectContent>
-                </Select>
-              </div>
-            )}
-          </div>
-
-          {/* Assignment Section - Only for Ward Officers and Administrators */}
-          {(user?.role === "WARD_OFFICER" ||
-            user?.role === "ADMINISTRATOR") && (
-            <div>
-              <div className="flex items-center justify-between">
-                <Label htmlFor="assignedTo">{getDropdownLabel()}</Label>
-                {user?.role === "WARD_OFFICER" &&
-                  (complaint as any)?.needsTeamAssignment &&
-                  !["RESOLVED", "CLOSED"].includes(complaint.status) && (
-                    <Badge className="bg-blue-100 text-blue-800 text-xs">
-                      Assignment Required
-                    </Badge>
-                  )}
-              </div>
-
-              {/* Helpful message for ward officers - only for active complaints */}
-              {user?.role === "WARD_OFFICER" &&
-                (complaint as any)?.needsTeamAssignment &&
-                !["RESOLVED", "CLOSED"].includes(complaint.status) && (
-                  <div className="bg-blue-50 border border-blue-200 rounded-lg p-3 mb-2">
-                    <div className="flex items-center">
-                      <AlertTriangle className="h-4 w-4 text-blue-500 mr-2" />
-                      <span className="text-sm text-blue-700">
-                        This complaint needs to be assigned to a maintenance
-                        team member to proceed.
-                      </span>
-                    </div>
-                  </div>
-                )}
-
-              <div className="space-y-2">
-                {/* Search Box
-                <div className="relative">
-                  <Search className="absolute left-3 top-3 h-4 w-4 text-gray-400" />
-                  <Input
-                    placeholder={`Search ${user?.role === "ADMINISTRATOR" ? "ward officers" : "maintenance team members"}...`}
-                    value={searchTerm}
-                    onChange={(e) => setSearchTerm(e.target.value)}
-                    className="pl-10"
-                  />
-                </div>*/}
-
-                {/* User Selection */}
+                {/* Admin: show two columns - Ward Officer + Maintenance Team; Others: single select */}
                 {user?.role === "ADMINISTRATOR" ? (
                   <div className="grid grid-cols-2 gap-3">
                     <div>
                       <Label>Ward Officer</Label>
-                      <Select
-                        value={formData.assignedToId}
-                        onValueChange={(value) => {
-                          setFormData((prev) => ({
-                            ...prev,
-                            assignedToId: value,
-                          }));
-                          setValidationErrors([]);
-                        }}
-                        disabled={
-                          isLoadingWardOfficers || wardOfficerUsers.length === 0
-                        }
-                      >
-                        <SelectTrigger>
-                          <SelectValue placeholder="Select Ward Officer" />
-                        </SelectTrigger>
+                      <Select value={formData.wardOfficerId} onValueChange={(value) => { setFormData((prev) => ({ ...prev, wardOfficerId: value })); setValidationErrors([]); }} disabled={isLoadingWardOfficers || wardOfficerUsers.length === 0}>
+                        <SelectTrigger><SelectValue placeholder="Select Ward Officer" /></SelectTrigger>
                         <SelectContent>
                           <SelectItem value="none">No Assignment</SelectItem>
-                          {wardOfficerUsers.map((u) => (
+                          {wardOfficerUsers.map((u: any) => (
                             <SelectItem key={u.id} value={u.id}>
-                              <div className="flex items-center justify-between w-full gap-2">
-                                <div className="flex items-center">
-                                  {getUserRoleIcon(u.role)}
-                                  <div className="ml-2 text-left">
-                                    <div className="font-medium">
-                                      {u.fullName}
-                                    </div>
-                                    <div className="text-xs text-gray-500">
-                                      {u.email}
-                                    </div>
-                                  </div>
-                                </div>
-                                <Badge variant="outline" className="text-xs">
-                                  {u.role.replace("_", " ")}
-                                </Badge>
-                              </div>
+                              <div className="flex items-center justify-between w-full gap-2"><div className="flex items-center">{getUserRoleIcon(u.role)}<div className="ml-2 text-left"><div className="font-medium">{u.fullName}</div><div className="text-xs text-gray-500">{u.email}</div></div></div><Badge variant="outline" className="text-xs">{u.role.replace("_"," ")}</Badge></div>
                             </SelectItem>
                           ))}
                         </SelectContent>
@@ -1661,42 +466,13 @@
 
                     <div>
                       <Label>Maintenance Team</Label>
-                      <Select
-                        value={formData.maintenanceTeamId}
-                        onValueChange={(value) => {
-                          setFormData((prev) => ({
-                            ...prev,
-                            maintenanceTeamId: value,
-                          }));
-                          setValidationErrors([]);
-                        }}
-                        disabled={
-                          isLoadingMaintenance || maintenanceUsers.length === 0
-                        }
-                      >
-                        <SelectTrigger>
-                          <SelectValue placeholder="Select Maintenance Team" />
-                        </SelectTrigger>
+                      <Select value={formData.maintenanceTeamId} onValueChange={(value) => { setFormData((prev) => ({ ...prev, maintenanceTeamId: value })); setValidationErrors([]); }} disabled={isLoadingMaintenance || maintenanceUsers.length === 0}>
+                        <SelectTrigger><SelectValue placeholder="Select Maintenance Team" /></SelectTrigger>
                         <SelectContent>
                           <SelectItem value="none">No Assignment</SelectItem>
-                          {maintenanceUsers.map((u) => (
+                          {maintenanceUsers.map((u: any) => (
                             <SelectItem key={u.id} value={u.id}>
-                              <div className="flex items-center justify-between w-full gap-2">
-                                <div className="flex items-center">
-                                  {getUserRoleIcon(u.role)}
-                                  <div className="ml-2 text-left">
-                                    <div className="font-medium">
-                                      {u.fullName}
-                                    </div>
-                                    <div className="text-xs text-gray-500">
-                                      {u.email}
-                                    </div>
-                                  </div>
-                                </div>
-                                <Badge variant="outline" className="text-xs">
-                                  {u.role.replace("_", " ")}
-                                </Badge>
-                              </div>
+                              <div className="flex items-center justify-between w-full gap-2"><div className="flex items-center">{getUserRoleIcon(u.role)}<div className="ml-2 text-left"><div className="font-medium">{u.fullName}</div><div className="text-xs text-gray-500">{u.email}</div></div></div><Badge variant="outline" className="text-xs">{u.role.replace("_"," ")}</Badge></div>
                             </SelectItem>
                           ))}
                         </SelectContent>
@@ -1704,123 +480,35 @@
                     </div>
                   </div>
                 ) : (
-                  <Select
-                    value={
-                      user?.role === "WARD_OFFICER"
-                        ? formData.maintenanceTeamId
-                        : formData.assignedToId
-                    }
-                    onValueChange={(value) => {
-                      if (user?.role === "WARD_OFFICER") {
-                        setFormData((prev) => ({
-                          ...prev,
-                          maintenanceTeamId: value,
-                        }));
-                      } else {
-                        setFormData((prev) => ({
-                          ...prev,
-                          assignedToId: value,
-                        }));
-                      }
-                      // Clear validation errors when user makes a selection
-                      setValidationErrors([]);
-                    }}
-                    disabled={isLoadingUsers || availableUsers.length === 0}
-                  >
-                    <SelectTrigger>
-                      <SelectValue placeholder={getDropdownLabel()} />
-                    </SelectTrigger>
+                  <Select value={user?.role === "WARD_OFFICER" ? formData.maintenanceTeamId : formData.wardOfficerId} onValueChange={(value) => {
+                    if (user?.role === "WARD_OFFICER") setFormData((prev) => ({ ...prev, maintenanceTeamId: value })); else setFormData((prev) => ({ ...prev, wardOfficerId: value }));
+                    setValidationErrors([]);
+                  }} disabled={availableUsers.length === 0}>
+                    <SelectTrigger><SelectValue placeholder={getDropdownLabel()} /></SelectTrigger>
                     <SelectContent>
-                      <SelectItem value="none">
-                        <div className="flex items-center">
-                          <User className="h-4 w-4 mr-2" />
-                          No Assignment
-                        </div>
-                      </SelectItem>
-                      {filteredUsers.map((user) => (
-                        <SelectItem key={user.id} value={user.id}>
-                          <div className="flex items-center justify-between w-full gap-2">
-                            <div className="flex items-center">
-                              {getUserRoleIcon(user.role)}
-                              <div className="ml-2 text-left">
-                                <div className="font-medium">
-                                  {user.fullName}
-                                </div>
-                                <div className="text-xs text-gray-500">
-                                  {user.email}
-                                </div>
-                              </div>
-                            </div>
-                            <Badge variant="outline" className="text-xs">
-                              {user.role.replace("_", " ")}
-                            </Badge>
-                            {user.ward && (
-                              <div className="text-xs text-blue-600">
-                                {user.ward.name}
-                              </div>
-                            )}
-                          </div>
-                        </SelectItem>
+                      <SelectItem value="none"><div className="flex items-center"><User className="h-4 w-4 mr-2" />No Assignment</div></SelectItem>
+                      {filteredUsers.map((u: any) => (
+                        <SelectItem key={u.id} value={u.id}><div className="flex items-center justify-between w-full gap-2"><div className="flex items-center">{getUserRoleIcon(u.role)}<div className="ml-2 text-left"><div className="font-medium">{u.fullName}</div><div className="text-xs text-gray-500">{u.email}</div></div></div><Badge variant="outline" className="text-xs">{u.role.replace("_"," ")}</Badge>{u.ward && <div className="text-xs text-blue-600">{u.ward.name}</div>}</div></SelectItem>
                       ))}
-                      {filteredUsers.length === 0 && searchTerm && (
-                        <SelectItem value="no-results" disabled>
-                          No users found matching "{searchTerm}"
-                        </SelectItem>
-                      )}
                     </SelectContent>
                   </Select>
                 )}
 
-                {isLoadingUsers && (
-                  <div className="text-sm text-gray-500">Loading users...</div>
-                )}
-
-                {usersError && (
-                  <div className="text-sm text-red-500">
-                    Error loading users. Please try again.
-                  </div>
-                )}
+                {(isLoadingWardOfficers || isLoadingMaintenance) && <div className="text-sm text-gray-500">Loading users...</div>}
+                {(wardOfficersError || maintenanceError) && <div className="text-sm text-red-500">Error loading users. Please try again.</div>}
+
               </div>
             </div>
           )}
 
-          {/* Remarks */}
           <div>
-            <Label htmlFor="remarks">
-              {user?.role === "MAINTENANCE_TEAM"
-                ? "Work Notes (Optional)"
-                : "Remarks (Optional)"}
-            </Label>
-            <Textarea
-              id="remarks"
-              placeholder={
-                user?.role === "MAINTENANCE_TEAM"
-                  ? "Add notes about work progress, issues encountered, or completion details..."
-                  : user?.role === "WARD_OFFICER"
-                    ? "Add notes about assignment, instructions, or status changes..."
-                    : "Add any additional comments or remarks about this update..."
-              }
-              value={formData.remarks}
-              onChange={(e) =>
-                setFormData((prev) => ({ ...prev, remarks: e.target.value }))
-              }
-              rows={3}
-            />
+            <Label htmlFor="remarks">{user?.role === "MAINTENANCE_TEAM" ? "Work Notes (Optional)" : "Remarks (Optional)"}</Label>
+            <Textarea id="remarks" placeholder={user?.role === "MAINTENANCE_TEAM" ? "Add notes about work progress, issues encountered, or completion details..." : user?.role === "WARD_OFFICER" ? "Add notes about assignment, instructions, or status changes..." : "Add any additional comments or remarks about this update..."} value={formData.remarks} onChange={(e) => setFormData((prev) => ({ ...prev, remarks: e.target.value }))} rows={3} />
           </div>
 
           <DialogFooter>
-            <Button type="button" variant="outline" onClick={handleClose}>
-              Cancel
-            </Button>
-            <Button type="submit" disabled={isUpdating}>
-              {isUpdating
-                ? "Updating..."
-                : user?.role === "MAINTENANCE_TEAM"
-                  ? "Update Status"
-                  : user?.role === "WARD_OFFICER"
-                    ? "Save Changes"
-                    : "Update Complaint"}
-            </Button>
+            <Button type="button" variant="outline" onClick={handleClose}>Cancel</Button>
+            <Button type="submit" disabled={isUpdating}>{isUpdating ? "Updating..." : user?.role === "MAINTENANCE_TEAM" ? "Update Status" : user?.role === "WARD_OFFICER" ? "Save Changes" : "Update Complaint"}</Button>
           </DialogFooter>
         </form>
       </DialogContent>
@@ -1828,5 +516,4 @@
   );
 };
 
->>>>>>> 482e1ff4
 export default UpdateComplaintModal;