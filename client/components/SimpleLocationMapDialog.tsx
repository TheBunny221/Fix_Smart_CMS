--- conflicted
+++ resolved
@@ -322,34 +322,14 @@
 
   return (
     <Dialog open={isOpen} onOpenChange={onClose}>
-<<<<<<< HEAD
-      <DialogContent className="sm:max-w-[90vw] md:max-w-[800px] lg:max-w-[900px] xl:max-w-[1000px] p-0 flex flex-col h-[90vh]">
-        <DialogHeader>
-          <DialogTitle className="inline-flex items-center gap-2 text-lg font-medium px-4 pt-4">
-=======
       <DialogContent className="max-w-4xl w-[95vw] max-h-[95vh] flex flex-col p-0">
         <DialogHeader className="px-6 py-4 border-b shrink-0">
           <DialogTitle className="flex items-center gap-2">
->>>>>>> 175f8a20
             <MapPin className="h-5 w-5" />
             Select Location on Map
           </DialogTitle>
         </DialogHeader>
 
-<<<<<<< HEAD
-        <div className="p-4 space-y-4 flex-grow overflow-y-auto">
-          {/* Search and Current Location */}
-          <div className="flex gap-2">
-            <div className="flex-1 flex gap-2">
-              <Input
-                placeholder="Search for a location in Kochi..."
-                value={searchQuery}
-                onChange={(e) => setSearchQuery(e.target.value)}
-                onKeyPress={handleKeyPress}
-              />
-              <Button onClick={searchLocation} variant="outline" size="icon">
-                <Search className="h-4 w-4" />
-=======
         <div className="flex-1 overflow-y-auto px-6 py-4">
           <div className="space-y-4">
             {/* Search and Current Location */}
@@ -379,7 +359,6 @@
               >
                 <Navigation className="h-4 w-4" />
                 {isLoadingLocation ? "Getting..." : "Current Location"}
->>>>>>> 175f8a20
               </Button>
             </div>
 
@@ -463,11 +442,6 @@
                   </div>
                 )}
               </div>
-<<<<<<< HEAD
-            ) : (
-              <div ref={mapRef} className="w-full h-[300px] md:h-[400px] lg:h-[500px] rounded-md border"></div>
-=======
->>>>>>> 175f8a20
             )}
 
             {/* Coordinates Display */}
@@ -478,13 +452,6 @@
           </div>
         </div>
 
-<<<<<<< HEAD
-        <DialogFooter className="p-4 bg-gray-50 border-t flex flex-col sm:flex-row sm:justify-end gap-2 flex-shrink-0">
-          <Button variant="outline" onClick={onClose}>
-            Cancel
-          </Button>
-          <Button onClick={handleConfirm}>Confirm Location</Button>
-=======
         <DialogFooter className="px-6 py-4 border-t shrink-0 bg-background">
           <div className="flex flex-col sm:flex-row gap-2 w-full sm:w-auto sm:ml-auto">
             <Button
@@ -498,7 +465,6 @@
               Confirm Location
             </Button>
           </div>
->>>>>>> 175f8a20
         </DialogFooter>
       </DialogContent>
     </Dialog>
