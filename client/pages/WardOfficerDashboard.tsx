--- conflicted
+++ resolved
@@ -42,17 +42,10 @@
     | "registered"
     | "assigned"
     | "inProgress"
-<<<<<<< HEAD
-    | "completed"
-    | "closed"
-    | "reopened"
-    | "needsTeamAssignment";
-=======
     | "resolved"
     | "reopened"
     | "closed"
     | "total";
->>>>>>> 3750d233
   overdue: boolean;
   urgent: boolean;
 }
@@ -89,16 +82,11 @@
 
     // Main filter logic
     switch (filters.mainFilter) {
-<<<<<<< HEAD
-      case "pending":
-        statusFilters.push("REGISTERED"); // Only REGISTERED status for pending work
-=======
       case "registered":
         statusFilters.push("REGISTERED");
         break;
       case "assigned":
         statusFilters.push("ASSIGNED");
->>>>>>> 3750d233
         break;
       case "inProgress":
         statusFilters.push("IN_PROGRESS");
@@ -112,19 +100,8 @@
       case "closed":
         statusFilters.push("CLOSED");
         break;
-<<<<<<< HEAD
-      case "closed":
-        statusFilters.push("CLOSED");
-        break;
-      case "reopened":
-        statusFilters.push("REOPENED");
-        break;
-      case "needsTeamAssignment":
-        filterParams.needsTeamAssignment = true;
-=======
       case "total":
         // No status filter, show all
->>>>>>> 3750d233
         break;
       case "none":
       default:
@@ -252,32 +229,14 @@
   return (
     <div className="space-y-6">
       {/* Welcome Section */}
-<<<<<<< HEAD
-      <div className="flex gap-4">
-        <div className="flex-1 bg-gradient-to-r from-blue-600 to-blue-800 rounded-lg p-6 text-white">
-          <h1 className="text-2xl font-bold mb-2">🏢 Ward Officer Dashboard</h1>
-=======
       <div className="bg-gradient-to-r from-blue-600 to-blue-800 rounded-lg p-6 text-white flex items-center justify-between">
         <div>
           <h1 className="text-2xl font-bold mb-2">Ward Officer Dashboard</h1>
->>>>>>> 3750d233
           <p className="text-blue-100">
             Manage complaints for {user?.ward?.name || "your assigned ward"} and
             monitor team performance.
           </p>
         </div>
-<<<<<<< HEAD
-
-        {/* Total Complaints Card */}
-        <Card className="min-w-[200px] bg-white shadow-lg">
-          <CardContent className="p-6 text-center">
-            <div className="text-4xl font-bold text-blue-600 mb-2">
-              {stats?.summary.totalComplaints || 0}
-            </div>
-            <p className="text-sm text-gray-600 font-medium">
-              Total Complaints
-            </p>
-=======
         <Card
           className={`w-40 p-2 cursor-pointer transition-all ${filters.mainFilter === "total" ? "ring-2 ring-primary bg-primary/10" : "bg-white/10"}`}
           onClick={() =>
@@ -297,7 +256,6 @@
               {stats?.summary?.totalComplaints ?? 0}
             </div>
             <p className="text-xs text-white/80">All complaints</p>
->>>>>>> 3750d233
           </CardContent>
         </Card>
       </div>
@@ -321,12 +279,8 @@
         value={filters.mainFilter}
         onValueChange={handleMainFilterChange}
       >
-<<<<<<< HEAD
-        <div className="grid grid-cols-1 md:grid-cols-3 lg:grid-cols-3 gap-4">
-=======
         <div className="grid grid-cols-3 md:grid-cols-6 lg:grid-cols-6 gap-3">
           {/* Registered */}
->>>>>>> 3750d233
           <Card
             className={`${smallCardClass} ${
               filters.mainFilter === "registered"
@@ -352,21 +306,11 @@
               </CardTitle>
               <Clock className="h-5 w-5 text-yellow-600" />
             </CardHeader>
-<<<<<<< HEAD
-            <CardContent className="pl-8">
-=======
             <CardContent className="p-0 pt-0">
->>>>>>> 3750d233
               <div className="text-2xl font-bold text-yellow-600">
                 {stats?.statusBreakdown?.registered ?? 0}
               </div>
-<<<<<<< HEAD
-              <p className="text-xs text-muted-foreground">
-                Complaints awaiting team assignment
-              </p>
-=======
               <p className="text-xs text-muted-foreground">Newly registered</p>
->>>>>>> 3750d233
             </CardContent>
           </Card>
 
@@ -430,21 +374,11 @@
               </CardTitle>
               <Settings className="h-5 w-5 text-orange-600" />
             </CardHeader>
-<<<<<<< HEAD
-            <CardContent className="pl-8">
-=======
             <CardContent className="p-0 pt-0">
->>>>>>> 3750d233
               <div className="text-2xl font-bold text-orange-600">
                 {stats?.statusBreakdown?.in_progress ?? 0}
               </div>
-<<<<<<< HEAD
-              <p className="text-xs text-muted-foreground">
-                Work currently in progress
-              </p>
-=======
               <p className="text-xs text-muted-foreground">Active work</p>
->>>>>>> 3750d233
             </CardContent>
           </Card>
 
@@ -474,90 +408,12 @@
               </CardTitle>
               <CheckCircle className="h-5 w-5 text-green-600" />
             </CardHeader>
-<<<<<<< HEAD
-            <CardContent className="pl-8">
-=======
             <CardContent className="p-0 pt-0">
->>>>>>> 3750d233
               <div className="text-2xl font-bold text-green-600">
                 {stats?.statusBreakdown?.resolved ?? 0}
               </div>
               <p className="text-xs text-muted-foreground">
-<<<<<<< HEAD
-                Successfully resolved complaints
-              </p>
-            </CardContent>
-          </Card>
-
-          <Card
-            className={`cursor-pointer transition-all hover:shadow-md ${
-              filters.mainFilter === "closed"
-                ? "ring-2 ring-gray-500 bg-gray-50"
-                : ""
-            }`}
-            onClick={() =>
-              handleMainFilterChange(
-                filters.mainFilter === "closed" ? "none" : "closed",
-              )
-            }
-          >
-            <CardHeader className="flex flex-row items-center justify-between space-y-0 pb-2">
-              <CardTitle className="text-sm font-medium">
-                <div className="flex items-center space-x-2">
-                  <RadioGroupItem
-                    id="closed-filter"
-                    value="closed"
-                    className="sr-only"
-                  />
-                  <span className="cursor-pointer">Closed Tickets</span>
-                </div>
-              </CardTitle>
-              <XCircle className="h-4 w-4 text-gray-600" />
-            </CardHeader>
-            <CardContent className="pl-8">
-              <div className="text-2xl font-bold text-gray-600">
-                {stats?.statusBreakdown?.closed || 0}
-              </div>
-              <p className="text-xs text-muted-foreground">
-                Fully completed and closed
-              </p>
-            </CardContent>
-          </Card>
-
-          <Card
-            className={`cursor-pointer transition-all hover:shadow-md ${
-              filters.mainFilter === "reopened"
-                ? "ring-2 ring-red-500 bg-red-50"
-                : ""
-            }`}
-            onClick={() =>
-              handleMainFilterChange(
-                filters.mainFilter === "reopened" ? "none" : "reopened",
-              )
-            }
-          >
-            <CardHeader className="flex flex-row items-center justify-between space-y-0 pb-2">
-              <CardTitle className="text-sm font-medium">
-                <div className="flex items-center space-x-2">
-                  <RadioGroupItem
-                    id="reopened-filter"
-                    value="reopened"
-                    className="sr-only"
-                  />
-                  <span className="cursor-pointer">Reopened</span>
-                </div>
-              </CardTitle>
-              <RefreshCcw className="h-4 w-4 text-red-600" />
-            </CardHeader>
-            <CardContent className="pl-8">
-              <div className="text-2xl font-bold text-red-600">
-                {stats?.statusBreakdown?.reopened || 0}
-              </div>
-              <p className="text-xs text-muted-foreground">
-                Require renewed attention
-=======
                 Resolved complaints
->>>>>>> 3750d233
               </p>
             </CardContent>
           </Card>
@@ -588,20 +444,12 @@
               </CardTitle>
               <XCircle className="h-5 w-5 text-purple-600" />
             </CardHeader>
-<<<<<<< HEAD
-            <CardContent className="pl-8">
-=======
             <CardContent className="p-0 pt-0">
->>>>>>> 3750d233
               <div className="text-2xl font-bold text-purple-600">
                 {stats?.statusBreakdown?.reopened ?? 0}
               </div>
               <p className="text-xs text-muted-foreground">
-<<<<<<< HEAD
-                Ready for team assignment
-=======
                 Reopened after closure
->>>>>>> 3750d233
               </p>
             </CardContent>
           </Card>
