import React, { useEffect, useState } from "react";
import { Link } from "react-router-dom";
import { useAppSelector } from "../store/hooks";
import {
  useGetComplaintsQuery,
  useGetComplaintStatisticsQuery,
} from "../store/api/complaintsApi";
import {
  useGetDashboardAnalyticsQuery,
  useGetRecentActivityQuery,
  useGetDashboardStatsQuery,
  useGetUserActivityQuery,
  useGetSystemHealthQuery,
} from "../store/api/adminApi";
import {
  Card,
  CardContent,
  CardHeader,
  CardTitle,
} from "../components/ui/card";
import { Button } from "../components/ui/button";
import { Badge } from "../components/ui/badge";
import { Progress } from "../components/ui/progress";
import {
  Tabs,
  TabsContent,
  TabsList,
  TabsTrigger,
} from "../components/ui/tabs";
import {
  Tooltip as UITooltip,
  TooltipTrigger,
  TooltipContent,
} from "../components/ui/tooltip";
import {
  BarChart,
  Bar,
  XAxis,
  YAxis,
  CartesianGrid,
  ResponsiveContainer,
  PieChart,
  Pie,
  Cell,
  LineChart,
  Line,
  Tooltip as RechartsTooltip,
} from "recharts";
import {
  Shield,
  Users,
  FileText,
  Settings,
  TrendingUp,
  AlertTriangle,
  CheckCircle,
  Clock,
  MapPin,
  Calendar,
  BarChart3,
  UserCheck,
  Database,
  MessageSquare,
  Activity,
  Target,
  Info,
} from "lucide-react";

const AdminDashboard: React.FC = () => {
  const { translations } = useAppSelector((state) => state.language);

  // Fetch real-time data using API queries
  const {
    data: dashboardStats,
    isLoading: statsLoading,
    error: statsError,
  } = useGetDashboardStatsQuery();

  const {
    data: analyticsData,
    isLoading: analyticsLoading,
    error: analyticsError,
  } = useGetDashboardAnalyticsQuery();

  const {
    data: recentActivityData,
    isLoading: activityLoading,
    error: activityError,
  } = useGetRecentActivityQuery({ limit: 5 });

  const {
    data: userActivityData,
    isLoading: userActivityLoading,
    error: userActivityError,
  } = useGetUserActivityQuery({ period: "24h" });

  const {
    data: systemHealthData,
    isLoading: systemHealthLoading,
    error: systemHealthError,
  } = useGetSystemHealthQuery();

  const systemStats = dashboardStats?.data || {
    totalComplaints: 0,
    totalUsers: 0,
    activeComplaints: 0,
    resolvedComplaints: 0,
    overdue: 0,
    wardOfficers: 0,
    maintenanceTeam: 0,
    pendingTeamAssignments: 0,
  };

  const analytics = analyticsData?.data;
  const recentActivity = recentActivityData?.data || [];
  const isLoading =
    statsLoading ||
    analyticsLoading ||
    activityLoading ||
    userActivityLoading ||
    systemHealthLoading;

  // Use real data from APIs with fallbacks
  const complaintTrends = analytics?.complaintTrends || [];
  const complaintsByType = analytics?.complaintsByType || [];
  const wardPerformance = analytics?.wardPerformance || [];
  const metrics = analytics?.metrics || {
    avgResolutionTime: 0,
    slaCompliance: 0,
    citizenSatisfaction: 0,
    resolutionRate: 0,
  };

  // Development debugging
  if (process.env.NODE_ENV === "development") {
    console.log("Dashboard Data Debug:", {
      analytics: analytics,
      complaintTrends: complaintTrends,
      complaintsByType: complaintsByType,
      wardPerformance: wardPerformance,
      metrics: metrics,
      systemStats: systemStats,
    });
  }

  // Show loading state
  if (isLoading) {
    return (
      <div className="flex items-center justify-center min-h-[400px]">
        <div className="text-lg">Loading dashboard data...</div>
      </div>
    );
  }

  const hasError = Boolean(
    statsError ||
      analyticsError ||
      activityError ||
      userActivityError ||
      systemHealthError,
  );

  const getActivityIcon = (type: string) => {
    switch (type) {
      case "complaint":
        return <FileText className="h-4 w-4 text-blue-600" />;
      case "resolution":
        return <CheckCircle className="h-4 w-4 text-green-600" />;
      case "assignment":
        return <UserCheck className="h-4 w-4 text-orange-600" />;
      case "login":
        return <UserCheck className="h-4 w-4 text-blue-600" />;
      case "user_created":
        return <Users className="h-4 w-4 text-purple-600" />;
      case "user":
        return <Users className="h-4 w-4 text-purple-600" />;
      case "alert":
        return <AlertTriangle className="h-4 w-4 text-red-600" />;
      default:
        return <Activity className="h-4 w-4 text-gray-600" />;
    }
  };

  return (
    <div className="space-y-6">
      {/* Welcome Header */}
      <div className="bg-gradient-to-r from-purple-600 to-purple-800 rounded-lg p-6 text-white">
        <div className="flex items-center justify-between">
          <div>
            <h1 className="text-3xl font-bold mb-2">
              🛡️ Administrator Dashboard 🛠️
            </h1>
            <p className="text-purple-100">
              Complete system overview and management controls for Cochin Smart
              City
            </p>
          </div>
          <Shield className="h-16 w-16 text-purple-200" />
        </div>
        <div className="mt-6 grid grid-cols-2 md:grid-cols-4 gap-6">
          <div className="bg-gradient-to-br from-white/25 to-white/15 border-2 border-white/40 rounded-xl p-4 shadow-xl hover:shadow-2xl hover:from-white/30 hover:to-white/20 transition-all duration-300 hover:scale-105">
            <div className="text-2xl font-bold text-white">
              {systemStats.totalComplaints}
            </div>
            <div className="text-sm text-purple-100 flex items-center gap-1 font-medium">
              Total Complaints
              <Tooltip>
                <TooltipTrigger>
                  <Info className="h-3.5 w-3.5 text-purple-200/80" />
                </TooltipTrigger>
                <TooltipContent>All complaints in the system.</TooltipContent>
              </Tooltip>
            </div>
          </div>
          <div className="bg-gradient-to-br from-white/25 to-white/15 border-2 border-white/40 rounded-xl p-4 shadow-xl hover:shadow-2xl hover:from-white/30 hover:to-white/20 transition-all duration-300 hover:scale-105">
            <div className="text-2xl font-bold text-white">
              {systemStats.activeUsers || 0}
            </div>
            <div className="text-sm text-purple-100 flex items-center gap-1 font-medium">
              Active Users
              <Tooltip>
                <TooltipTrigger>
                  <Info className="h-3.5 w-3.5 text-purple-200/80" />
                </TooltipTrigger>
                <TooltipContent>
                  Users who have logged in recently.
                </TooltipContent>
              </Tooltip>
            </div>
          </div>
<<<<<<< HEAD
          <div className="bg-gradient-to-br from-white/25 to-white/15 border-2 border-white/40 rounded-xl p-4 shadow-xl hover:shadow-2xl hover:from-white/30 hover:to-white/20 transition-all duration-300 hover:scale-105">
            <div className="text-2xl font-bold text-white">
              {metrics?.slaCompliance || 0}%
            </div>
            <div className="text-sm text-purple-100 flex items-center gap-1 font-medium">
              SLA Compliance
              <Tooltip>
                <TooltipTrigger>
                  <Info className="h-3.5 w-3.5 text-purple-200/80" />
                </TooltipTrigger>
                <TooltipContent>
                  Average on‑time performance across complaint types, using each
                  type’s configured SLA hours.
                </TooltipContent>
              </Tooltip>
            </div>
          </div>
          <div className="bg-gradient-to-br from-white/25 to-white/15 border-2 border-white/40 rounded-xl p-4 shadow-xl hover:shadow-2xl hover:from-white/30 hover:to-white/20 transition-all duration-300 hover:scale-105">
            <div className="text-2xl font-bold text-white">
              {(metrics?.citizenSatisfaction || 0).toFixed(1)}/5
            </div>
            <div className="text-sm text-purple-100 flex items-center gap-1 font-medium">
              Satisfaction
              <Tooltip>
                <TooltipTrigger>
                  <Info className="h-3.5 w-3.5 text-purple-200/80" />
                </TooltipTrigger>
                <TooltipContent>Average citizen feedback score.</TooltipContent>
              </Tooltip>
=======
          <div className="mt-6 grid grid-cols-2 md:grid-cols-4 gap-4">
            <div className="bg-purple-700 rounded-lg p-3">
              <div className="text-2xl font-bold">
                {systemStats.totalComplaints}
              </div>
              <div className="text-sm text-purple-200 flex items-center gap-1">
                Total Complaints
                <UITooltip>
                  <TooltipTrigger>
                    <Info className="h-3.5 w-3.5 text-purple-200/80" />
                  </TooltipTrigger>
                  <TooltipContent>All complaints in the system.</TooltipContent>
                </UITooltip>
              </div>
            </div>
            <div className="bg-purple-700 rounded-lg p-3">
              <div className="text-2xl font-bold">
                {systemStats.activeUsers || 0}
              </div>
              <div className="text-sm text-purple-200 flex items-center gap-1">
                Active Users
                <UITooltip>
                  <TooltipTrigger>
                    <Info className="h-3.5 w-3.5 text-purple-200/80" />
                  </TooltipTrigger>
                  <TooltipContent>
                    Users who have logged in recently.
                  </TooltipContent>
                </UITooltip>
              </div>
            </div>
            <div className="bg-purple-700 rounded-lg p-3">
              <div className="text-2xl font-bold">
                {metrics?.slaCompliance || 0}%
              </div>
              <div className="text-sm text-purple-200 flex items-center gap-1">
                SLA Compliance
                <UITooltip>
                  <TooltipTrigger>
                    <Info className="h-3.5 w-3.5 text-purple-200/80" />
                  </TooltipTrigger>
                  <TooltipContent>
                    Average on‑time performance across complaint types, using
                    each type’s configured SLA hours.
                  </TooltipContent>
                </UITooltip>
              </div>
            </div>
            <div className="bg-purple-700 rounded-lg p-3">
              <div className="text-2xl font-bold">
                {(metrics?.citizenSatisfaction || 0).toFixed(1)}/5
              </div>
              <div className="text-sm text-purple-200 flex items-center gap-1">
                Satisfaction
                <UITooltip>
                  <TooltipTrigger>
                    <Info className="h-3.5 w-3.5 text-purple-200/80" />
                  </TooltipTrigger>
                  <TooltipContent>
                    Average citizen feedback score.
                  </TooltipContent>
                </UITooltip>
              </div>
>>>>>>> 3750d233
            </div>
          </div>
        </div>
      </div>

<<<<<<< HEAD
      {/* Key Metrics */}
      <div className="grid grid-cols-1 md:grid-cols-2 lg:grid-cols-4 gap-4">
        <Card>
          <CardHeader className="flex flex-row items-center justify-between space-y-0 pb-2">
            <CardTitle className="text-sm font-medium flex items-center gap-2">
              Active Complaints
              <Tooltip>
                <TooltipTrigger>
                  <Info className="h-4 w-4 text-muted-foreground" />
                </TooltipTrigger>
                <TooltipContent>
                  Complaints currently open (not resolved or closed).
                </TooltipContent>
              </Tooltip>
            </CardTitle>
            <FileText className="h-4 w-4 text-orange-600" />
          </CardHeader>
          <CardContent>
            <div className="text-2xl font-bold text-orange-600">
              {systemStats.activeComplaints}
            </div>
            <p className="text-xs text-muted-foreground">Pending resolution</p>
          </CardContent>
        </Card>

        <Card>
          <CardHeader className="flex flex-row items-center justify-between space-y-0 pb-2">
            <CardTitle className="text-sm font-medium flex items-center gap-2">
              Overdue Tasks
              <Tooltip>
                <TooltipTrigger>
                  <Info className="h-4 w-4 text-muted-foreground" />
                </TooltipTrigger>
                <TooltipContent>
                  Open complaints that have passed their SLA deadline.
                </TooltipContent>
              </Tooltip>
            </CardTitle>
            <AlertTriangle className="h-4 w-4 text-red-600" />
          </CardHeader>
          <CardContent>
            <div className="text-2xl font-bold text-red-600">
              {systemStats.overdue}
            </div>
            <p className="text-xs text-muted-foreground">Open past deadline</p>
            <p className="text-[11px] text-gray-500 mt-1">
              SLA breaches (open + resolved late): {metrics?.slaBreaches || 0}
            </p>
          </CardContent>
        </Card>

        <Card>
          <CardHeader className="flex flex-row items-center justify-between space-y-0 pb-2">
            <CardTitle className="text-sm font-medium flex items-center gap-2">
              Pending Team Assignment
              <Tooltip>
                <TooltipTrigger>
                  <Info className="h-4 w-4 text-muted-foreground" />
                </TooltipTrigger>
                <TooltipContent>
                  Complaints waiting to be assigned to a maintenance team.
                </TooltipContent>
              </Tooltip>
            </CardTitle>
            <UserCheck className="h-4 w-4 text-blue-600" />
          </CardHeader>
          <CardContent>
            <div className="text-2xl font-bold text-blue-600">
              {systemStats.pendingTeamAssignments || 0}
            </div>
            <p className="text-xs text-muted-foreground">
              Needs maintenance assignment
            </p>
          </CardContent>
        </Card>

        <Card>
          <CardHeader className="flex flex-row items-center justify-between space-y-0 pb-2">
            <CardTitle className="text-sm font-medium flex items-center gap-2">
              Avg Resolution
              <Tooltip>
                <TooltipTrigger>
                  <Info className="h-4 w-4 text-muted-foreground" />
                </TooltipTrigger>
                <TooltipContent>
                  Average time taken to close complaints (in days).
                </TooltipContent>
              </Tooltip>
            </CardTitle>
            <Clock className="h-4 w-4 text-green-600" />
          </CardHeader>
          <CardContent>
            <div className="text-2xl font-bold text-green-600">
              {(metrics?.avgResolutionTime || 0).toFixed(1)}d
            </div>
            <p className="text-xs text-muted-foreground">
              Average Closure Time
            </p>
          </CardContent>
        </Card>
      </div>
=======
        {hasError && (
          <div className="mt-4">
            <div className="rounded-md border border-red-200 bg-red-50 p-4 text-red-700">
              <div className="font-medium">
                Some dashboard data failed to load
              </div>
              {process.env.NODE_ENV === "development" && (
                <div className="mt-1 text-xs text-red-600/80">
                  {JSON.stringify({
                    statsError: Boolean(statsError),
                    analyticsError: Boolean(analyticsError),
                    activityError: Boolean(activityError),
                    userActivityError: Boolean(userActivityError),
                    systemHealthError: Boolean(systemHealthError),
                  })}
                </div>
              )}
            </div>
          </div>
        )}

        {/* Key Metrics */}
        <div className="grid grid-cols-1 md:grid-cols-2 lg:grid-cols-4 gap-4">
          <Card>
            <CardHeader className="flex flex-row items-center justify-between space-y-0 pb-2">
              <CardTitle className="text-sm font-medium flex items-center gap-2">
                Active Complaints
                <UITooltip>
                  <TooltipTrigger>
                    <Info className="h-4 w-4 text-muted-foreground" />
                  </TooltipTrigger>
                  <TooltipContent>
                    Complaints currently open (not resolved or closed).
                  </TooltipContent>
                </UITooltip>
              </CardTitle>
              <FileText className="h-4 w-4 text-orange-600" />
            </CardHeader>
            <CardContent>
              <div className="text-2xl font-bold text-orange-600">
                {systemStats.activeComplaints}
              </div>
              <p className="text-xs text-muted-foreground">
                Pending resolution
              </p>
            </CardContent>
          </Card>

          <Card>
            <CardHeader className="flex flex-row items-center justify-between space-y-0 pb-2">
              <CardTitle className="text-sm font-medium flex items-center gap-2">
                Overdue Tasks
                <UITooltip>
                  <TooltipTrigger>
                    <Info className="h-4 w-4 text-muted-foreground" />
                  </TooltipTrigger>
                  <TooltipContent>
                    Open complaints that have passed their SLA deadline.
                  </TooltipContent>
                </UITooltip>
              </CardTitle>
              <AlertTriangle className="h-4 w-4 text-red-600" />
            </CardHeader>
            <CardContent>
              <div className="text-2xl font-bold text-red-600">
                {systemStats.overdue}
              </div>
              <p className="text-xs text-muted-foreground">
                Open past deadline
              </p>
              <p className="text-[11px] text-gray-500 mt-1">
                SLA breaches (open + resolved late): {metrics?.slaBreaches || 0}
              </p>
            </CardContent>
          </Card>

          <Card>
            <CardHeader className="flex flex-row items-center justify-between space-y-0 pb-2">
              <CardTitle className="text-sm font-medium flex items-center gap-2">
                Pending Team Assignment
                <UITooltip>
                  <TooltipTrigger>
                    <Info className="h-4 w-4 text-muted-foreground" />
                  </TooltipTrigger>
                  <TooltipContent>
                    Complaints waiting to be assigned to a maintenance team.
                  </TooltipContent>
                </UITooltip>
              </CardTitle>
              <UserCheck className="h-4 w-4 text-blue-600" />
            </CardHeader>
            <CardContent>
              <div className="text-2xl font-bold text-blue-600">
                {systemStats.pendingTeamAssignments || 0}
              </div>
              <p className="text-xs text-muted-foreground">
                Needs maintenance assignment
              </p>
            </CardContent>
          </Card>

          <Card>
            <CardHeader className="flex flex-row items-center justify-between space-y-0 pb-2">
              <CardTitle className="text-sm font-medium flex items-center gap-2">
                Avg Resolution
                <UITooltip>
                  <TooltipTrigger>
                    <Info className="h-4 w-4 text-muted-foreground" />
                  </TooltipTrigger>
                  <TooltipContent>
                    Average time taken to close complaints (in days).
                  </TooltipContent>
                </UITooltip>
              </CardTitle>
              <Clock className="h-4 w-4 text-green-600" />
            </CardHeader>
            <CardContent>
              <div className="text-2xl font-bold text-green-600">
                {(metrics?.avgResolutionTime || 0).toFixed(1)}d
              </div>
              <p className="text-xs text-muted-foreground">
                Average Closure Time
              </p>
            </CardContent>
          </Card>
        </div>
>>>>>>> 3750d233

      {/* Main Dashboard Tabs */}
      <Tabs defaultValue="overview" className="space-y-4">
        <TabsList className="grid w-full grid-cols-2">
          <TabsTrigger value="overview">Overview</TabsTrigger>
          {/* <TabsTrigger value="performance">Performance</TabsTrigger> */}
          {/* <TabsTrigger value="users">Users</TabsTrigger> */}
          <TabsTrigger value="system">System</TabsTrigger>
        </TabsList>

        <TabsContent value="overview" className="space-y-6">
          <div className="grid grid-cols-1 lg:grid-cols-2 gap-6">
            {/* Complaint Trends */}
            <Card>
              <CardHeader>
                <CardTitle>Complaint Trends (Last 6 Months)</CardTitle>
              </CardHeader>
              <CardContent>
                {complaintTrends && complaintTrends.length > 0 ? (
                  <>
                    <ResponsiveContainer width="100%" height={300}>
                      <LineChart data={complaintTrends}>
                        <CartesianGrid strokeDasharray="3 3" />
                        <XAxis
                          dataKey="month"
                          tick={{ fontSize: 12 }}
                          angle={-45}
                          textAnchor="end"
                          height={60}
                        />
                        <YAxis allowDecimals={false} tick={{ fontSize: 12 }} />
                        <RechartsTooltip
                          formatter={(value, name) => [value, name]}
                          labelFormatter={(label) => `Month: ${label}`}
                        />
                        <Line
                          type="monotone"
                          dataKey="complaints"
                          stroke="#3B82F6"
                          strokeWidth={2}
                          name="Complaints"
                          connectNulls={false}
                        />
                        <Line
                          type="monotone"
                          dataKey="resolved"
                          stroke="#10B981"
                          strokeWidth={2}
                          name="Resolved"
                          connectNulls={false}
                        />
                      </LineChart>
                    </ResponsiveContainer>
                    {process.env.NODE_ENV === "development" && (
                      <div className="mt-2 text-xs text-gray-400">
                        Data points: {complaintTrends.length} | Total
                        complaints:{" "}
                        {complaintTrends.reduce(
                          (sum, trend) => sum + (trend.complaints || 0),
                          0,
                        )}
                      </div>
                    )}
                  </>
                ) : (
                  <div className="h-[300px] flex items-center justify-center text-gray-500">
                    <div className="text-center">
                      <div className="mb-2">
                        No complaint trend data available
                      </div>
                      {process.env.NODE_ENV === "development" && analytics && (
                        <div className="text-xs">
                          Analytics loaded: {analytics ? "Yes" : "No"} | Trends
                          array length: {complaintTrends?.length || 0}
                        </div>
                      )}
                    </div>
                  </div>
                )}
              </CardContent>
            </Card>

            {/* Complaints by Type */}
            <Card>
              <CardHeader>
                <CardTitle>Complaints by Type</CardTitle>
              </CardHeader>
              <CardContent>
                {complaintsByType && complaintsByType.length > 0 ? (
                  <>
                    <ResponsiveContainer width="100%" height={300}>
                      <PieChart>
                        <Pie
                          data={complaintsByType}
                          cx="50%"
                          cy="50%"
                          innerRadius={50}
                          outerRadius={100}
                          paddingAngle={2}
                          dataKey="value"
                          nameKey="name"
                        >
                          {complaintsByType.map((entry, index) => (
                            <Cell
                              key={`cell-${index}`}
                              fill={entry?.color || "#6B7280"}
                            />
                          ))}
                        </Pie>
                        <RechartsTooltip
                          content={({ active, payload }) => {
                            if (!active || !payload || !payload.length)
                              return null;
                            const entry = payload[0];
                            const typeName =
                              entry?.payload?.name || entry?.name || "Type";
                            const count =
                              entry?.value ?? entry?.payload?.value ?? 0;
                            return (
                              <div className="rounded-md border bg-white px-3 py-2 text-sm shadow">
                                <div className="font-medium">{typeName}</div>
                                <div className="text-gray-600">
                                  {count} complaints
                                </div>
                              </div>
                            );
                          }}
                        />
                      </PieChart>
                    </ResponsiveContainer>
                    <div className="grid grid-cols-1 sm:grid-cols-2 gap-2 mt-4 max-h-32 overflow-y-auto">
                      {complaintsByType.map((item, index) => (
                        <div
                          key={index}
                          className="flex items-center space-x-2 text-xs"
                        >
                          <div
                            className="w-3 h-3 rounded-full flex-shrink-0"
                            style={{
                              backgroundColor: item?.color || "#6B7280",
                            }}
                          ></div>
                          <span className="truncate">
                            {item?.name || "Unknown"} ({item?.value || 0})
                          </span>
                        </div>
                      ))}
                    </div>
                    {process.env.NODE_ENV === "development" && (
                      <div className="mt-2 text-xs text-gray-400">
                        Types: {complaintsByType.length} | Total:{" "}
                        {complaintsByType.reduce(
                          (sum, type) => sum + (type.value || 0),
                          0,
                        )}
                      </div>
                    )}
                  </>
                ) : (
                  <div className="h-[300px] flex items-center justify-center text-gray-500">
                    <div className="text-center">
                      <div className="mb-2">
                        No complaint type data available
                      </div>
                      {process.env.NODE_ENV === "development" && analytics && (
                        <div className="text-xs">
                          Analytics loaded: {analytics ? "Yes" : "No"} | Types
                          array length: {complaintsByType?.length || 0}
                        </div>
                      )}
                    </div>
                  </div>
                )}
              </CardContent>
            </Card>
          </div>

          {/* Recent Activity */}
          <Card>
            <CardHeader>
              <CardTitle className="flex items-center">
                <Activity className="h-5 w-5 mr-2" />
                Recent System Activity
              </CardTitle>
            </CardHeader>
            <CardContent>
              {recentActivity.length > 0 ? (
                <div className="space-y-4">
                  {recentActivity.map((activity) => (
                    <div
                      key={activity.id}
                      className="flex items-center space-x-3 p-3 bg-gray-50 rounded-lg"
                    >
                      {getActivityIcon(activity.type)}
                      <div className="flex-1">
                        <div className="flex items-center justify-between">
                          <p className="text-sm font-medium">
                            {activity.message}
                          </p>
                          <span className="text-[10px] uppercase tracking-wide text-gray-400">
                            {activity.type}
                          </span>
                        </div>
                        {activity.user && (
                          <p className="text-xs text-gray-600">
                            {activity.user.name}
                            {activity.user.email ? (
                              <>
                                {" "}
                                ·{" "}
                                <span className="text-gray-500">
                                  {activity.user.email}
                                </span>
                              </>
                            ) : null}
                          </p>
                        )}
                        <p className="text-xs text-gray-500">{activity.time}</p>
                      </div>
                    </div>
                  ))}
                </div>
              ) : (
                <div className="h-[200px] flex items-center justify-center text-gray-500">
                  No recent activity available
                </div>
              )}
            </CardContent>
          </Card>
        </TabsContent>

        <TabsContent value="performance" className="space-y-6">
          {/* Performance KPIs */}
          <div className="grid grid-cols-1 md:grid-cols-2 gap-6">
            <Card>
              <CardHeader>
                <CardTitle>Response Time</CardTitle>
              </CardHeader>
              <CardContent>
                <div className="text-3xl font-bold text-blue-600">
                  {(metrics?.avgResolutionTime || 0).toFixed(1)}d
                </div>
                <p className="text-sm text-gray-600">Average resolution time</p>
                <div className="mt-4">
                  <div className="flex justify-between text-sm mb-1">
                    {/* <span>Target: 3d</span> */}
                    <span>
                      {(metrics?.avgResolutionTime || 0) <= 3
                        ? "On target"
                        : "Needs improvement"}
                    </span>
                  </div>
                  <Progress
                    value={Math.min(
                      (3 / Math.max(metrics?.avgResolutionTime || 0.1, 0.1)) *
                        100,
                      100,
                    )}
                    className="h-2"
                  />
                </div>
              </CardContent>
            </Card>

            <Card>
              <CardHeader>
                <CardTitle>Resolution Rate</CardTitle>
              </CardHeader>
              <CardContent>
                <div className="text-3xl font-bold text-green-600">
                  {metrics?.resolutionRate || 0}%
                </div>
                <p className="text-sm text-gray-600">Complaints resolved</p>
                <div className="mt-4">
                  <div className="flex justify-between text-sm mb-1">
                    <span>Target: 90%</span>
                    <span>
                      {(metrics?.resolutionRate || 0) >= 90
                        ? "Excellent"
                        : (metrics?.resolutionRate || 0) >= 75
                          ? "Good"
                          : "Needs improvement"}
                    </span>
                  </div>
                  <Progress
                    value={metrics?.resolutionRate || 0}
                    className="h-2"
                  />
                </div>
              </CardContent>
            </Card>

            <Card>
              <CardHeader>
                <CardTitle>SLA Compliance</CardTitle>
              </CardHeader>
              <CardContent>
                <div className="text-3xl font-bold text-purple-600">
                  {metrics?.slaCompliance || 0}%
                </div>
                <p className="text-sm text-gray-600">Meeting deadlines</p>
                <div className="mt-4">
                  <div className="flex justify-between text-sm mb-1">
                    <span>Target: 85%</span>
                    <span>
                      {(metrics?.slaCompliance || 0) >= 85
                        ? "Excellent"
                        : (metrics?.slaCompliance || 0) >= 70
                          ? "Good"
                          : "Below target"}
                    </span>
                  </div>
                  <Progress
                    value={metrics?.slaCompliance || 0}
                    className="h-2"
                  />
                </div>
              </CardContent>
            </Card>

            <Card>
              <CardHeader>
                <CardTitle>Satisfaction Score</CardTitle>
              </CardHeader>
              <CardContent>
                <div className="text-3xl font-bold text-yellow-600">
                  {(metrics?.citizenSatisfaction || 0).toFixed(1)}/5
                </div>
                <p className="text-sm text-gray-600">Citizen feedback</p>
                <div className="mt-4">
                  <div className="flex justify-between text-sm mb-1">
                    <span>Target: 4.0</span>
                    <span>
                      {(metrics?.citizenSatisfaction || 0) >= 4.0
                        ? "Above target"
                        : "Below target"}
                    </span>
                  </div>
                  <Progress
                    value={((metrics?.citizenSatisfaction || 0) / 5) * 100}
                    className="h-2"
                  />
                </div>
              </CardContent>
            </Card>
          </div>

          {/* Performance Charts */}
          <div className="grid grid-cols-1 lg:grid-cols-2 gap-6">
            {/* Performance Summary */}
            <Card>
              <CardHeader>
                <CardTitle>Performance Summary</CardTitle>
              </CardHeader>
              <CardContent>
                <div className="grid grid-cols-2 gap-6">
                  <div className="space-y-4">
                    <div className="flex justify-between items-center">
                      <span className="text-sm">Overall Resolution Rate</span>
                      <span className="text-lg font-bold text-green-600">
                        {metrics?.resolutionRate || 0}%
                      </span>
                    </div>
                    <Progress
                      value={metrics?.resolutionRate || 0}
                      className="h-3"
                    />

                    <div className="flex justify-between items-center">
                      <span className="text-sm">SLA Compliance</span>
                      <span className="text-lg font-bold text-blue-600">
                        {metrics?.slaCompliance || 0}%
                      </span>
                    </div>
                    <Progress
                      value={metrics?.slaCompliance || 0}
                      className="h-3"
                    />
                  </div>

                  <div className="space-y-4">
                    <div className="text-center">
                      <div className="text-3xl font-bold text-orange-600">
                        {(metrics?.avgResolutionTime || 0).toFixed(1)}d
                      </div>
                      <p className="text-sm text-gray-600">
                        Average Resolution Time
                      </p>
                      {/* <div className="text-xs text-gray-500 mt-1">
                        Target: 3 days
                      </div> */}
                    </div>

                    <div className="text-center">
                      <div className="text-2xl font-bold text-purple-600">
                        {(metrics?.citizenSatisfaction || 0).toFixed(1)}/5
                      </div>
                      <p className="text-sm text-gray-600">
                        Satisfaction Score
                      </p>
                    </div>
                  </div>
                </div>
              </CardContent>
            </Card>

            {/* Quick Actions */}
            <Card>
              <CardHeader>
                <CardTitle>Quick Actions</CardTitle>
              </CardHeader>
              <CardContent>
                <div className="grid grid-cols-2 gap-3">
                  <Link to="/reports">
                    <Button variant="outline" className="w-full">
                      <BarChart3 className="h-4 w-4 mr-2" />
                      Detailed Reports
                    </Button>
                  </Link>
                  <Link to="/admin/analytics">
                    <Button variant="outline" className="w-full">
                      <TrendingUp className="h-4 w-4 mr-2" />
                      Analytics
                    </Button>
                  </Link>
                  <Link to="/admin/users/new">
                    <Button variant="outline" className="w-full">
                      <Users className="h-4 w-4 mr-2" />
                      Add User
                    </Button>
                  </Link>
                  <Link to="/admin/config">
                    <Button variant="outline" className="w-full">
                      <Settings className="h-4 w-4 mr-2" />
                      Settings
                    </Button>
                  </Link>
                </div>
              </CardContent>
            </Card>
          </div>
        </TabsContent>

        <TabsContent value="users" className="space-y-6">
          <div className="grid grid-cols-1 md:grid-cols-2 gap-6">
            <Card>
              <CardHeader>
                <CardTitle>User Management</CardTitle>
              </CardHeader>
              <CardContent className="space-y-3">
                <Link to="/admin/users" className="block">
                  <Button className="w-full justify-start">
                    <Users className="h-4 w-4 mr-2" />
                    Manage Users (
                    {systemStats.wardOfficers + systemStats.maintenanceTeam})
                  </Button>
                </Link>
                <Link to="/admin/users?role=WARD_OFFICER" className="block">
                  <Button variant="outline" className="w-full justify-start">
                    <UserCheck className="h-4 w-4 mr-2" />
                    Ward Officers ({systemStats.wardOfficers})
                  </Button>
                </Link>
                <Link to="/admin/users?role=MAINTENANCE_TEAM" className="block">
                  <Button variant="outline" className="w-full justify-start">
                    <Settings className="h-4 w-4 mr-2" />
                    Maintenance Team ({systemStats.maintenanceTeam})
                  </Button>
                </Link>
              </CardContent>
            </Card>

            <Card>
              <CardHeader>
                <CardTitle>User Activity (Real-time)</CardTitle>
              </CardHeader>
              <CardContent>
                {userActivityLoading ? (
                  <div className="flex items-center justify-center py-4">
                    <div className="animate-spin rounded-full h-6 w-6 border-b-2 border-blue-600"></div>
                    <span className="ml-2 text-sm">Loading activity...</span>
                  </div>
                ) : userActivityError ? (
                  <div className="text-center py-4 text-red-600">
                    <p className="text-sm">Failed to load user activity</p>
                  </div>
                ) : (
                  <div className="space-y-4">
                    <div className="flex justify-between items-center">
                      <span className="text-sm">Active Users (24h)</span>
                      <Badge variant="secondary">
                        {userActivityData?.data?.metrics?.activeUsers || 0}
                      </Badge>
                    </div>
                    <div className="flex justify-between items-center">
                      <span className="text-sm">New Registrations (24h)</span>
                      <Badge variant="secondary">
                        {userActivityData?.data?.metrics?.newRegistrations || 0}
                      </Badge>
                    </div>
                    <div className="flex justify-between items-center">
                      <span className="text-sm">Login Success Rate</span>
                      <Badge variant="secondary">
                        {userActivityData?.data?.metrics?.loginSuccessRate || 0}
                        %
                      </Badge>
                    </div>
                    {userActivityData?.data?.activities &&
                      userActivityData.data.activities.length > 0 && (
                        <div className="mt-4">
                          <h4 className="text-sm font-medium mb-2">
                            Recent Activity
                          </h4>
                          <div className="space-y-2 max-h-32 overflow-y-auto">
                            {userActivityData.data.activities
                              .slice(0, 3)
                              .map((activity) => (
                                <div
                                  key={activity.id}
                                  className="text-xs p-2 bg-gray-50 rounded"
                                >
                                  <p className="font-medium">
                                    {activity.message}
                                  </p>
                                  <p className="text-gray-500">
                                    {activity.time}
                                  </p>
                                </div>
                              ))}
                          </div>
                        </div>
                      )}
                  </div>
                )}
              </CardContent>
            </Card>
          </div>
        </TabsContent>

        <TabsContent value="system" className="space-y-6">
          <div className="grid grid-cols-1 md:grid-cols-2 gap-6">
            <Card>
              <CardHeader>
                <CardTitle>System Configuration</CardTitle>
              </CardHeader>
              <CardContent className="space-y-3">
                <Link to="/admin/config" className="block">
                  <Button className="w-full justify-start">
                    <Database className="h-4 w-4 mr-2" />
                    System Settings
                  </Button>
                </Link>
                <Link to="/admin/config?tab=wards" className="block">
                  <Button variant="outline" className="w-full justify-start">
                    <MapPin className="h-4 w-4 mr-2" />
                    Ward Management
                  </Button>
                </Link>
                <Link to="/admin/config?tab=types" className="block">
                  <Button variant="outline" className="w-full justify-start">
                    <FileText className="h-4 w-4 mr-2" />
                    Complaint Types
                  </Button>
                </Link>
              </CardContent>
            </Card>

            <Card>
              <CardHeader>
                <CardTitle>System Health (Real-time)</CardTitle>
              </CardHeader>
              <CardContent>
                {systemHealthLoading ? (
                  <div className="flex items-center justify-center py-4">
                    <div className="animate-spin rounded-full h-6 w-6 border-b-2 border-blue-600"></div>
                    <span className="ml-2 text-sm">Checking health...</span>
                  </div>
                ) : systemHealthError ? (
                  <div className="text-center py-4 text-red-600">
                    <p className="text-sm">Failed to load system health</p>
                  </div>
                ) : (
                  <div className="space-y-4">
                    <div className="flex justify-between items-center">
                      <span className="text-sm">System Uptime</span>
                      <Badge className="bg-blue-100 text-blue-800">
                        {systemHealthData?.data?.uptime?.formatted || "N/A"}
                      </Badge>
                    </div>
                    <div className="flex justify-between items-center">
                      <span className="text-sm">Database Status</span>
                      <Badge
                        className={
                          systemHealthData?.data?.services?.database?.status ===
                          "healthy"
                            ? "bg-green-100 text-green-800"
                            : "bg-red-100 text-red-800"
                        }
                      >
                        {systemHealthData?.data?.services?.database?.status ===
                        "healthy"
                          ? "Healthy"
                          : "Unhealthy"}
                        {systemHealthData?.data?.services?.database
                          ?.responseTime &&
                          ` (${systemHealthData.data.services.database.responseTime})`}
                      </Badge>
                    </div>
                    <div className="flex justify-between items-center">
                      <span className="text-sm">Email Service</span>
                      <Badge
                        className={
                          systemHealthData?.data?.services?.emailService
                            ?.status === "operational"
                            ? "bg-green-100 text-green-800"
                            : "bg-red-100 text-red-800"
                        }
                      >
                        {systemHealthData?.data?.services?.emailService
                          ?.status || "Unknown"}
                      </Badge>
                    </div>
                    <div className="flex justify-between items-center">
                      <span className="text-sm">File Storage</span>
                      <Badge
                        className={
                          (systemHealthData?.data?.services?.fileStorage
                            ?.usedPercent || 0) > 90
                            ? "bg-red-100 text-red-800"
                            : (systemHealthData?.data?.services?.fileStorage
                                  ?.usedPercent || 0) > 75
                              ? "bg-yellow-100 text-yellow-800"
                              : "bg-green-100 text-green-800"
                        }
                      >
                        {systemHealthData?.data?.services?.fileStorage
                          ?.usedPercent || 0}
                        % Used
                      </Badge>
                    </div>
                    <div className="flex justify-between items-center">
                      <span className="text-sm">API Response</span>
                      <Badge className="bg-green-100 text-green-800">
                        {systemHealthData?.data?.services?.api
                          ?.averageResponseTime || "N/A"}
                      </Badge>
                    </div>
                    {systemHealthData?.data?.system?.memory && (
                      <div className="flex justify-between items-center">
                        <span className="text-sm">Memory Usage</span>
                        <Badge
                          className={
                            systemHealthData.data.system.memory.percentage > 80
                              ? "bg-red-100 text-red-800"
                              : systemHealthData.data.system.memory.percentage >
                                  60
                                ? "bg-yellow-100 text-yellow-800"
                                : "bg-green-100 text-green-800"
                          }
                        >
                          {systemHealthData.data.system.memory.used} (
                          {systemHealthData.data.system.memory.percentage}%)
                        </Badge>
                      </div>
                    )}
                  </div>
                )}
              </CardContent>
            </Card>
          </div>
        </TabsContent>
      </Tabs>
    </div>
  );
};

export default AdminDashboard;<|MERGE_RESOLUTION|>--- conflicted
+++ resolved
@@ -182,83 +182,22 @@
   };
 
   return (
-    <div className="space-y-6">
-      {/* Welcome Header */}
-      <div className="bg-gradient-to-r from-purple-600 to-purple-800 rounded-lg p-6 text-white">
-        <div className="flex items-center justify-between">
-          <div>
-            <h1 className="text-3xl font-bold mb-2">
-              🛡️ Administrator Dashboard 🛠️
-            </h1>
-            <p className="text-purple-100">
-              Complete system overview and management controls for Cochin Smart
-              City
-            </p>
+    <TooltipProvider>
+      <div className="space-y-6">
+        {/* Welcome Header */}
+        <div className="bg-gradient-to-r from-purple-600 to-purple-800 rounded-lg p-6 text-white">
+          <div className="flex items-center justify-between">
+            <div>
+              <h1 className="text-3xl font-bold mb-2">
+                🛡️ Administrator Dashboard 🛠️
+              </h1>
+              <p className="text-purple-100">
+                Complete system overview and management controls for Cochin
+                Smart City
+              </p>
+            </div>
+            <Shield className="h-16 w-16 text-purple-200" />
           </div>
-          <Shield className="h-16 w-16 text-purple-200" />
-        </div>
-        <div className="mt-6 grid grid-cols-2 md:grid-cols-4 gap-6">
-          <div className="bg-gradient-to-br from-white/25 to-white/15 border-2 border-white/40 rounded-xl p-4 shadow-xl hover:shadow-2xl hover:from-white/30 hover:to-white/20 transition-all duration-300 hover:scale-105">
-            <div className="text-2xl font-bold text-white">
-              {systemStats.totalComplaints}
-            </div>
-            <div className="text-sm text-purple-100 flex items-center gap-1 font-medium">
-              Total Complaints
-              <Tooltip>
-                <TooltipTrigger>
-                  <Info className="h-3.5 w-3.5 text-purple-200/80" />
-                </TooltipTrigger>
-                <TooltipContent>All complaints in the system.</TooltipContent>
-              </Tooltip>
-            </div>
-          </div>
-          <div className="bg-gradient-to-br from-white/25 to-white/15 border-2 border-white/40 rounded-xl p-4 shadow-xl hover:shadow-2xl hover:from-white/30 hover:to-white/20 transition-all duration-300 hover:scale-105">
-            <div className="text-2xl font-bold text-white">
-              {systemStats.activeUsers || 0}
-            </div>
-            <div className="text-sm text-purple-100 flex items-center gap-1 font-medium">
-              Active Users
-              <Tooltip>
-                <TooltipTrigger>
-                  <Info className="h-3.5 w-3.5 text-purple-200/80" />
-                </TooltipTrigger>
-                <TooltipContent>
-                  Users who have logged in recently.
-                </TooltipContent>
-              </Tooltip>
-            </div>
-          </div>
-<<<<<<< HEAD
-          <div className="bg-gradient-to-br from-white/25 to-white/15 border-2 border-white/40 rounded-xl p-4 shadow-xl hover:shadow-2xl hover:from-white/30 hover:to-white/20 transition-all duration-300 hover:scale-105">
-            <div className="text-2xl font-bold text-white">
-              {metrics?.slaCompliance || 0}%
-            </div>
-            <div className="text-sm text-purple-100 flex items-center gap-1 font-medium">
-              SLA Compliance
-              <Tooltip>
-                <TooltipTrigger>
-                  <Info className="h-3.5 w-3.5 text-purple-200/80" />
-                </TooltipTrigger>
-                <TooltipContent>
-                  Average on‑time performance across complaint types, using each
-                  type’s configured SLA hours.
-                </TooltipContent>
-              </Tooltip>
-            </div>
-          </div>
-          <div className="bg-gradient-to-br from-white/25 to-white/15 border-2 border-white/40 rounded-xl p-4 shadow-xl hover:shadow-2xl hover:from-white/30 hover:to-white/20 transition-all duration-300 hover:scale-105">
-            <div className="text-2xl font-bold text-white">
-              {(metrics?.citizenSatisfaction || 0).toFixed(1)}/5
-            </div>
-            <div className="text-sm text-purple-100 flex items-center gap-1 font-medium">
-              Satisfaction
-              <Tooltip>
-                <TooltipTrigger>
-                  <Info className="h-3.5 w-3.5 text-purple-200/80" />
-                </TooltipTrigger>
-                <TooltipContent>Average citizen feedback score.</TooltipContent>
-              </Tooltip>
-=======
           <div className="mt-6 grid grid-cols-2 md:grid-cols-4 gap-4">
             <div className="bg-purple-700 rounded-lg p-3">
               <div className="text-2xl font-bold">
@@ -322,115 +261,10 @@
                   </TooltipContent>
                 </UITooltip>
               </div>
->>>>>>> 3750d233
             </div>
           </div>
         </div>
-      </div>
-
-<<<<<<< HEAD
-      {/* Key Metrics */}
-      <div className="grid grid-cols-1 md:grid-cols-2 lg:grid-cols-4 gap-4">
-        <Card>
-          <CardHeader className="flex flex-row items-center justify-between space-y-0 pb-2">
-            <CardTitle className="text-sm font-medium flex items-center gap-2">
-              Active Complaints
-              <Tooltip>
-                <TooltipTrigger>
-                  <Info className="h-4 w-4 text-muted-foreground" />
-                </TooltipTrigger>
-                <TooltipContent>
-                  Complaints currently open (not resolved or closed).
-                </TooltipContent>
-              </Tooltip>
-            </CardTitle>
-            <FileText className="h-4 w-4 text-orange-600" />
-          </CardHeader>
-          <CardContent>
-            <div className="text-2xl font-bold text-orange-600">
-              {systemStats.activeComplaints}
-            </div>
-            <p className="text-xs text-muted-foreground">Pending resolution</p>
-          </CardContent>
-        </Card>
-
-        <Card>
-          <CardHeader className="flex flex-row items-center justify-between space-y-0 pb-2">
-            <CardTitle className="text-sm font-medium flex items-center gap-2">
-              Overdue Tasks
-              <Tooltip>
-                <TooltipTrigger>
-                  <Info className="h-4 w-4 text-muted-foreground" />
-                </TooltipTrigger>
-                <TooltipContent>
-                  Open complaints that have passed their SLA deadline.
-                </TooltipContent>
-              </Tooltip>
-            </CardTitle>
-            <AlertTriangle className="h-4 w-4 text-red-600" />
-          </CardHeader>
-          <CardContent>
-            <div className="text-2xl font-bold text-red-600">
-              {systemStats.overdue}
-            </div>
-            <p className="text-xs text-muted-foreground">Open past deadline</p>
-            <p className="text-[11px] text-gray-500 mt-1">
-              SLA breaches (open + resolved late): {metrics?.slaBreaches || 0}
-            </p>
-          </CardContent>
-        </Card>
-
-        <Card>
-          <CardHeader className="flex flex-row items-center justify-between space-y-0 pb-2">
-            <CardTitle className="text-sm font-medium flex items-center gap-2">
-              Pending Team Assignment
-              <Tooltip>
-                <TooltipTrigger>
-                  <Info className="h-4 w-4 text-muted-foreground" />
-                </TooltipTrigger>
-                <TooltipContent>
-                  Complaints waiting to be assigned to a maintenance team.
-                </TooltipContent>
-              </Tooltip>
-            </CardTitle>
-            <UserCheck className="h-4 w-4 text-blue-600" />
-          </CardHeader>
-          <CardContent>
-            <div className="text-2xl font-bold text-blue-600">
-              {systemStats.pendingTeamAssignments || 0}
-            </div>
-            <p className="text-xs text-muted-foreground">
-              Needs maintenance assignment
-            </p>
-          </CardContent>
-        </Card>
-
-        <Card>
-          <CardHeader className="flex flex-row items-center justify-between space-y-0 pb-2">
-            <CardTitle className="text-sm font-medium flex items-center gap-2">
-              Avg Resolution
-              <Tooltip>
-                <TooltipTrigger>
-                  <Info className="h-4 w-4 text-muted-foreground" />
-                </TooltipTrigger>
-                <TooltipContent>
-                  Average time taken to close complaints (in days).
-                </TooltipContent>
-              </Tooltip>
-            </CardTitle>
-            <Clock className="h-4 w-4 text-green-600" />
-          </CardHeader>
-          <CardContent>
-            <div className="text-2xl font-bold text-green-600">
-              {(metrics?.avgResolutionTime || 0).toFixed(1)}d
-            </div>
-            <p className="text-xs text-muted-foreground">
-              Average Closure Time
-            </p>
-          </CardContent>
-        </Card>
-      </div>
-=======
+
         {hasError && (
           <div className="mt-4">
             <div className="rounded-md border border-red-200 bg-red-50 p-4 text-red-700">
@@ -557,7 +391,6 @@
             </CardContent>
           </Card>
         </div>
->>>>>>> 3750d233
 
       {/* Main Dashboard Tabs */}
       <Tabs defaultValue="overview" className="space-y-4">
