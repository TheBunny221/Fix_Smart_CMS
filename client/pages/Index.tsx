--- conflicted
+++ resolved
@@ -1,10 +1,6 @@
 import React, { useState, useEffect } from "react";
 import { Link, useNavigate } from "react-router-dom";
-<<<<<<< HEAD
-import { useAppSelector } from "../store/hooks";
-=======
 import { useAppSelector, useAppDispatch } from "../store/hooks";
->>>>>>> 0f4d1b38
 import { useSystemConfig } from "../contexts/SystemConfigContext";
 import { Button } from "../components/ui/button";
 import {
@@ -27,18 +23,15 @@
 import QuickComplaintForm from "../components/QuickComplaintForm";
 
 const Index: React.FC = () => {
-<<<<<<< HEAD
-=======
   const dispatch = useAppDispatch();
   const navigate = useNavigate();
   const { isLoading } = useAppSelector((state) => state.complaints);
->>>>>>> 0f4d1b38
   const { translations, currentLanguage } = useAppSelector(
     (state) => state.language,
   );
   const { user, isAuthenticated } = useAppSelector((state) => state.auth);
-  const { appName, getConfig } = useSystemConfig();
-  const navigate = useNavigate();
+  const { appName } = useSystemConfig();
+  const { complaintTypeOptions } = useComplaintTypes();
 
   // Redirect Ward Officers to complaints page
   useEffect(() => {
@@ -252,11 +245,7 @@
                     </div>
                     <div className="text-sm text-gray-600">
                       {currentLanguage === "hi"
-<<<<<<< HEAD
-                        ? "वास्���विक समय में तुरंत अपडेट के साथ शिकायत ���ी प्रगति की निगरानी करें"
-=======
                         ? "वास्���विक समय में ��ुरंत अपडेट के साथ शिकायत की प्रगति की निगरानी करें"
->>>>>>> 0f4d1b38
                         : currentLanguage === "ml"
                           ? "തൽക്ഷണ അപ്‌ഡേറ്റുകൾക്കൊപ്പം പരാതി പുരോഗതി തത്സമയം നിരീക്ഷിക��കുക"
                           : "Monitor complaint progress in real time with instant updates"}
@@ -293,11 +282,7 @@
                       {currentLanguage === "hi"
                         ? "पंजीकरण से समाधान तक प्रत्येक चरण में सूचना प्राप्त करें"
                         : currentLanguage === "ml"
-<<<<<<< HEAD
-                          ? "രജി��്ട്രേഷൻ മുതൽ പരിഹാരം വരെ ഓരോ ഘട്ടത്തിലും അറിയിപ്പ് ലഭിക്കുക"
-=======
                           ? "രജിസ്ട്രേഷൻ മുതൽ പരിഹാരം വരെ ഓരോ ഘട്ടത്തിലും അറിയിപ്പ് ലഭ��ക്കുക"
->>>>>>> 0f4d1b38
                           : "Get notified at each stage — from registration to resolution"}
                     </div>
                   </div>
