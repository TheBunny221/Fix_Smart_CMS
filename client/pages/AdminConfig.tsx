--- conflicted
+++ resolved
@@ -1284,11 +1284,17 @@
                       const s = systemSettings.find(
                         (x) => x.key === "APP_NAME",
                       );
+                      const s = systemSettings.find(
+                        (x) => x.key === "APP_NAME",
+                      );
                       if (!s) return null;
                       return (
                         <div className="border rounded-lg p-4" key={s.key}>
                           <div className="mb-2">
                             <h4 className="font-medium">Application Name</h4>
+                            <p className="text-sm text-gray-600">
+                              Shown in headers, emails and PDFs.
+                            </p>
                             <p className="text-sm text-gray-600">
                               Shown in headers, emails and PDFs.
                             </p>
@@ -1304,6 +1310,16 @@
                                     : it,
                                 ),
                               )
+                              setSystemSettings((prev) =>
+                                prev.map((it) =>
+                                  it.key === s.key
+                                    ? { ...it, value: e.target.value }
+                                    : it,
+                                ),
+                              )
+                            }
+                            onBlur={(e) =>
+                              handleUpdateSystemSetting(s.key, e.target.value)
                             }
                             onBlur={(e) =>
                               handleUpdateSystemSetting(s.key, e.target.value)
@@ -1318,24 +1334,18 @@
                       const s = systemSettings.find(
                         (x) => x.key === "APP_LOGO_URL",
                       );
+                      const s = systemSettings.find(
+                        (x) => x.key === "APP_LOGO_URL",
+                      );
                       if (!s) return null;
                       return (
                         <div className="border rounded-lg p-4" key={s.key}>
                           <div className="mb-2 flex items-center justify-between">
                             <div>
-<<<<<<< HEAD
                               <h4 className="font-medium">Application Logo</h4>
                               <p className="text-sm text-gray-600">
                                 Use a public URL or upload a file. Uploading
                                 will automatically update the URL.
-=======
-                              <h4 className="font-medium">
-                                Application Logo URL
-                              </h4>
-                              <p className="text-sm text-gray-600">
-                                Public URL for the logo shown in the header and
-                                PDFs.
->>>>>>> 79c4362b
                               </p>
                             </div>
                             {s.value && (
@@ -1349,9 +1359,18 @@
                                   ).style.display = "none")
                                 }
                               />
+                              <img
+                                src={s.value}
+                                alt="Logo"
+                                className="h-10 w-10 object-contain border rounded ml-4"
+                                onError={(e) =>
+                                  ((
+                                    e.target as HTMLImageElement
+                                  ).style.display = "none")
+                                }
+                              />
                             )}
                           </div>
-<<<<<<< HEAD
 
                           {/* URL/File mode toggle */}
                           <div className="flex gap-4 mb-3">
@@ -1438,30 +1457,13 @@
                               )}
                             </div>
                           )}
-=======
-                          <Input
-                            type="text"
-                            value={s.value}
-                            onChange={(e) =>
-                              setSystemSettings((prev) =>
-                                prev.map((it) =>
-                                  it.key === s.key
-                                    ? { ...it, value: e.target.value }
-                                    : it,
-                                ),
-                              )
-                            }
-                            onBlur={(e) =>
-                              handleUpdateSystemSetting(s.key, e.target.value)
-                            }
-                            placeholder="https://.../logo.png"
-                            className="max-w-md"
-                          />
->>>>>>> 79c4362b
                         </div>
                       );
                     })()}
                     {(() => {
+                      const s = systemSettings.find(
+                        (x) => x.key === "APP_LOGO_SIZE",
+                      );
                       const s = systemSettings.find(
                         (x) => x.key === "APP_LOGO_SIZE",
                       );
@@ -1474,10 +1476,19 @@
                               Controls the displayed logo size
                               (small/medium/large).
                             </p>
+                            <p className="text-sm text-gray-600">
+                              Controls the displayed logo size
+                              (small/medium/large).
+                            </p>
                           </div>
                           <Select
                             value={s.value}
                             onValueChange={(value) => {
+                              setSystemSettings((prev) =>
+                                prev.map((it) =>
+                                  it.key === s.key ? { ...it, value } : it,
+                                ),
+                              );
                               setSystemSettings((prev) =>
                                 prev.map((it) =>
                                   it.key === s.key ? { ...it, value } : it,
@@ -1802,6 +1813,8 @@
                   <div className="space-y-4">
                     {systemSettings.filter((s) => s.key.startsWith("MAP_"))
                       .length === 0 && (
+                    {systemSettings.filter((s) => s.key.startsWith("MAP_"))
+                      .length === 0 && (
                       <div className="bg-yellow-50 border border-yellow-200 rounded-lg p-4 text-sm text-yellow-800">
                         No map settings configured yet.
                       </div>
@@ -1815,12 +1828,41 @@
                           "MAP_DEFAULT_LNG",
                         ].includes(s.key),
                       )
+                      .filter((s) =>
+                        [
+                          "MAP_SEARCH_PLACE",
+                          "MAP_DEFAULT_LAT",
+                          "MAP_DEFAULT_LNG",
+                        ].includes(s.key),
+                      )
                       .map((setting) => (
                         <div
                           key={setting.key}
                           className="border rounded-lg p-4"
                         >
+                        <div
+                          key={setting.key}
+                          className="border rounded-lg p-4"
+                        >
                           <div className="mb-2">
+                            <h4 className="font-medium">
+                              {(
+                                {
+                                  MAP_SEARCH_PLACE: "Search Place Context",
+                                  MAP_DEFAULT_LAT: "Default Latitude",
+                                  MAP_DEFAULT_LNG: "Default Longitude",
+                                  MAP_COUNTRY_CODES:
+                                    "Country Codes (ISO2, comma-separated)",
+                                  MAP_BBOX_NORTH: "Bounding Box North",
+                                  MAP_BBOX_SOUTH: "Bounding Box South",
+                                  MAP_BBOX_EAST: "Bounding Box East",
+                                  MAP_BBOX_WEST: "Bounding Box West",
+                                } as any
+                              )[setting.key] || setting.key}
+                            </h4>
+                            <p className="text-sm text-gray-600">
+                              {setting.description}
+                            </p>
                             <h4 className="font-medium">
                               {(
                                 {
@@ -1850,6 +1892,17 @@
                                     ? { ...s, value: e.target.value }
                                     : s,
                                 ),
+                                prev.map((s) =>
+                                  s.key === setting.key
+                                    ? { ...s, value: e.target.value }
+                                    : s,
+                                ),
+                              )
+                            }
+                            onBlur={(e) =>
+                              handleUpdateSystemSetting(
+                                setting.key,
+                                e.target.value,
                               )
                             }
                             onBlur={(e) =>
@@ -1866,6 +1919,14 @@
 
                     {/* Advanced map settings */}
                     <div>
+                      <Button
+                        variant="outline"
+                        size="sm"
+                        onClick={() => setShowAdvancedMap((v) => !v)}
+                      >
+                        {showAdvancedMap
+                          ? "Hide Advanced Map Settings"
+                          : "Show Advanced Map Settings"}
                       <Button
                         variant="outline"
                         size="sm"
@@ -1886,13 +1947,41 @@
                                   "MAP_DEFAULT_LAT",
                                   "MAP_DEFAULT_LNG",
                                 ].includes(s.key),
+                                ![
+                                  "MAP_SEARCH_PLACE",
+                                  "MAP_DEFAULT_LAT",
+                                  "MAP_DEFAULT_LNG",
+                                ].includes(s.key),
                             )
                             .map((setting) => (
                               <div
                                 key={setting.key}
                                 className="border rounded-lg p-4"
                               >
+                              <div
+                                key={setting.key}
+                                className="border rounded-lg p-4"
+                              >
                                 <div className="mb-2">
+                                  <h4 className="font-medium">
+                                    {(
+                                      {
+                                        MAP_SEARCH_PLACE:
+                                          "Search Place Context",
+                                        MAP_DEFAULT_LAT: "Default Latitude",
+                                        MAP_DEFAULT_LNG: "Default Longitude",
+                                        MAP_COUNTRY_CODES:
+                                          "Country Codes (ISO2, comma-separated)",
+                                        MAP_BBOX_NORTH: "Bounding Box North",
+                                        MAP_BBOX_SOUTH: "Bounding Box South",
+                                        MAP_BBOX_EAST: "Bounding Box East",
+                                        MAP_BBOX_WEST: "Bounding Box West",
+                                      } as any
+                                    )[setting.key] || setting.key}
+                                  </h4>
+                                  <p className="text-sm text-gray-600">
+                                    {setting.description}
+                                  </p>
                                   <h4 className="font-medium">
                                     {(
                                       {
@@ -1919,6 +2008,11 @@
                                       ? "number"
                                       : "text"
                                   }
+                                  type={
+                                    setting.type === "number"
+                                      ? "number"
+                                      : "text"
+                                  }
                                   value={setting.value}
                                   onChange={(e) =>
                                     setSystemSettings((prev) =>
@@ -1927,6 +2021,17 @@
                                           ? { ...s, value: e.target.value }
                                           : s,
                                       ),
+                                      prev.map((s) =>
+                                        s.key === setting.key
+                                          ? { ...s, value: e.target.value }
+                                          : s,
+                                      ),
+                                    )
+                                  }
+                                  onBlur={(e) =>
+                                    handleUpdateSystemSetting(
+                                      setting.key,
+                                      e.target.value,
                                     )
                                   }
                                   onBlur={(e) =>
@@ -1962,6 +2067,16 @@
                         >
                           <div className="flex justify-between items-start mb-2">
                             <div className="flex-1">
+                              <h4 className="font-medium">
+                                {(
+                                  {
+                                    CONTACT_HELPLINE: "Helpline Number",
+                                    CONTACT_EMAIL: "Support Email",
+                                    CONTACT_OFFICE_HOURS: "Office Hours",
+                                    CONTACT_OFFICE_ADDRESS: "Office Address",
+                                  } as any
+                                )[setting.key] || setting.key}
+                              </h4>
                               <h4 className="font-medium">
                                 {(
                                   {
