import { getPrisma } from "../db/connection.js";
import { asyncHandler } from "../middleware/errorHandler.js";
import { sendEmail } from "../utils/emailService.js";
import { verifyCaptchaForComplaint } from "./captchaController.js";

const prisma = getPrisma();

// Helper function to calculate SLA status
const calculateSLAStatus = (submittedOn, deadline, status) => {
  if (status === "RESOLVED" || status === "CLOSED") {
    return "COMPLETED";
  }

  const now = new Date();
  const daysRemaining = (deadline - now) / (1000 * 60 * 60 * 24);

  if (daysRemaining < 0) {
    return "OVERDUE";
  } else if (daysRemaining <= 1) {
    return "WARNING";
  } else {
    return "ON_TIME";
  }
};

// Helper function to generate complaint ID with configurable prefix and sequential numbering
const generateComplaintId = async () => {
  try {
    // Get complaint ID configuration from system settings
    const config = await prisma.systemConfig.findMany({
      where: {
        key: {
          in: [
            "COMPLAINT_ID_PREFIX",
            "COMPLAINT_ID_START_NUMBER",
            "COMPLAINT_ID_LENGTH",
          ],
        },
      },
    });

    const settings = config.reduce((acc, setting) => {
      acc[setting.key] = setting.value;
      return acc;
    }, {});

    const prefix = settings.COMPLAINT_ID_PREFIX || "KSC";
    const startNumber = parseInt(settings.COMPLAINT_ID_START_NUMBER || "1");
    const idLength = parseInt(settings.COMPLAINT_ID_LENGTH || "4");

    // Get the last complaint ID to determine next number
    const lastComplaint = await prisma.complaint.findFirst({
      where: {
        complaintId: {
          startsWith: prefix,
        },
      },
      orderBy: {
        createdAt: "desc",
      },
      select: {
        complaintId: true,
      },
    });

    let nextNumber = startNumber;
    if (lastComplaint && lastComplaint.complaintId) {
      // Extract number from last complaint ID
      const lastNumber = parseInt(
        lastComplaint.complaintId.replace(prefix, ""),
      );
      if (!isNaN(lastNumber)) {
        nextNumber = lastNumber + 1;
      }
    }

    // Format the number with leading zeros
    const formattedNumber = nextNumber.toString().padStart(idLength, "0");
    return `${prefix}${formattedNumber}`;
  } catch (error) {
    console.error("Error generating complaint ID:", error);
    // Fallback to default format
    const timestamp = Date.now().toString().slice(-6);
    return `KSC${timestamp}`;
  }
};

// @desc    Create a new complaint
// @route   POST /api/complaints
// @access  Private (Citizen, Admin)
export const createComplaint = asyncHandler(async (req, res) => {
  const {
    title,
    description,
    type,
    priority,
    slaHours,
    wardId,
    subZoneId,
    area,
    landmark,
    address,
    coordinates,
    contactName,
    contactEmail,
    contactPhone,
    isAnonymous,
    captchaId,
    captchaText,
  } = req.body;

  // Verify CAPTCHA for all complaint submissions
  try {
    await verifyCaptchaForComplaint(captchaId, captchaText);
  } catch (error) {
    return res.status(400).json({
      success: false,
      message: error.message || "CAPTCHA verification failed",
    });
  }

  // Use provided slaHours or fallback to priority-based hours
  let deadlineHours = slaHours;
  if (!deadlineHours) {
    const priorityHours = {
      LOW: 72,
      MEDIUM: 48,
      HIGH: 24,
      CRITICAL: 8,
    };
    deadlineHours = priorityHours[priority || "MEDIUM"];
  }

  const deadline = new Date(Date.now() + deadlineHours * 60 * 60 * 1000);

  // Generate unique complaint ID
  const complaintId = await generateComplaintId();

  // Check auto-assignment setting
  const autoAssignSetting = await prisma.systemConfig.findUnique({
    where: { key: "AUTO_ASSIGN_COMPLAINTS" },
  });

  const isAutoAssignEnabled = autoAssignSetting?.value === "true";
  let assignedToId = null;
  let initialStatus = "REGISTERED";

  // Auto-assign to ward officer if enabled
  if (isAutoAssignEnabled && wardId) {
    // Find an available ward officer for this ward
    const wardOfficer = await prisma.user.findFirst({
      where: {
        role: "WARD_OFFICER",
        wardId: wardId,
        isActive: true,
      },
      orderBy: {
        // Optionally order by workload or other criteria
        createdAt: "asc", // For now, just assign to the oldest officer
      },
    });

    if (wardOfficer) {
      assignedToId = wardOfficer.id;
      initialStatus = "ASSIGNED";
    }
  }

  const complaint = await prisma.complaint.create({
    data: {
      complaintId,
      title: title || `${type} complaint`,
      description,
      type,
      priority: priority || "MEDIUM",
      status: initialStatus,
      slaStatus: "ON_TIME",
      wardId,
      subZoneId,
      area,
      landmark,
      address,
      coordinates: coordinates ? JSON.stringify(coordinates) : null,
      contactName: contactName || req.user.fullName,
      contactEmail: contactEmail || req.user.email,
      contactPhone: contactPhone || req.user.phoneNumber,
      isAnonymous: isAnonymous || false,
      submittedById: req.user.id,
      assignedToId,
      assignedOn: assignedToId ? new Date() : null,
      deadline,
    },
    include: {
      ward: true,
      subZone: true,
      submittedBy: {
        select: {
          id: true,
          fullName: true,
          email: true,
          phoneNumber: true,
        },
      },
      assignedTo: assignedToId
        ? {
            select: {
              id: true,
              fullName: true,
              email: true,
              role: true,
            },
          }
        : false,
    },
  });

  // Create status log for registration
  await prisma.statusLog.create({
    data: {
      complaintId: complaint.id,
      userId: req.user.id,
      toStatus: "REGISTERED",
      comment: "Complaint registered",
    },
  });

  // Create additional status log for auto-assignment if applicable
  if (assignedToId) {
    await prisma.statusLog.create({
      data: {
        complaintId: complaint.id,
        userId: assignedToId, // Use the assigned user as the one making the status change
        fromStatus: "REGISTERED",
        toStatus: "ASSIGNED",
        comment: "Auto-assigned to ward officer",
      },
    });
  }

  // Send notifications
  if (assignedToId) {
    // Send notification to the assigned ward officer
    await prisma.notification.create({
      data: {
        userId: assignedToId,
        complaintId: complaint.id,
        type: "IN_APP",
        title: "New Complaint Assigned",
        message: `A new ${type} complaint has been auto-assigned to you in ${complaint.ward?.name || "your ward"}.`,
      },
    });
  } else {
    // Send notification to all ward officers if not auto-assigned
    const wardOfficers = await prisma.user.findMany({
      where: {
        role: "WARD_OFFICER",
        wardId: wardId,
        isActive: true,
      },
    });

    for (const officer of wardOfficers) {
      await prisma.notification.create({
        data: {
          userId: officer.id,
          complaintId: complaint.id,
          type: "IN_APP",
          title: "New Complaint Registered",
          message: `A new ${type} complaint has been registered in your ward.`,
        },
      });
    }
  }

  res.status(201).json({
    success: true,
    message: "Complaint registered successfully",
    data: { complaint },
  });
});

// @desc    Get all complaints with filters
// @route   GET /api/complaints
// @access  Private
// getComplaints with [gpt5] debug logs

export const getComplaints = asyncHandler(async (req, res) => {
  // --- [gpt5] debug helpers ---
  const startedAt = process.hrtime.bigint();
  const correlationId =
    req.id ||
    req.headers["x-request-id"] ||
    `${Date.now()}-${Math.random().toString(36).slice(2, 10)}`;

  const shouldDebug =
    (typeof process !== "undefined" &&
      process.env &&
      typeof process.env.DEBUG === "string" &&
      process.env.DEBUG.toLowerCase().includes("gpt5")) ||
    (typeof process !== "undefined" &&
      process.env &&
      process.env.NODE_ENV !== "production");

  const dbg = (...args) => {
    if (shouldDebug) {
      // eslint-disable-next-line no-console
      console.debug("[gpt5][getComplaints]", `req=${correlationId}`, ...args);
    }
  };
  const warn = (...args) => {
    if (shouldDebug) {
      // eslint-disable-next-line no-console
      console.warn(
        "[gpt5][getComplaints][warn]",
        `req=${correlationId}`,
        ...args,
      );
    }
  };

  // --- parse & normalize inputs ---
  const {
    page = 1,
    limit = 10,
    status,
    priority,
    type,
    wardId,
    assignedToId,
    submittedById,
    dateFrom,
    dateTo,
    search,
  } = req.query;

  const pageNum = Number.parseInt(page, 10);
  const limitNum = Number.parseInt(limit, 10);
  const skip = (pageNum - 1) * limitNum;

  dbg("incoming", {
    user: {
      id: req.user?.id,
      role: req.user?.role,
      wardId: req.user?.wardId ?? null,
    },
    query: {
      page: pageNum,
      limit: limitNum,
      status,
      priority,
      type,
      wardId,
      assignedToId,
      submittedById,
      dateFrom,
      dateTo,
      searchLen: typeof search === "string" ? search.length : 0,
    },
  });

  const filters = {};
  const enforced = {};

  // --- role-based enforcement ---
  if (req.user.role === "CITIZEN") {
    filters.submittedById = req.user.id;
    enforced.submittedById = req.user.id;
  } else if (req.user.role === "WARD_OFFICER") {
    filters.wardId = req.user.wardId;
    enforced.wardId = req.user.wardId;
  } else if (req.user.role === "MAINTENANCE_TEAM") {
    filters.assignedToId = req.user.id;
    enforced.assignedToId = req.user.id;
  }
  if (Object.keys(enforced).length) dbg("role enforcement applied", enforced);

  // --- generic filters ---
  if (status) filters.status = status;
  if (priority) {
    // Handle both single values and arrays for priority
    if (Array.isArray(priority)) {
      filters.priority = { in: priority };
    } else {
      filters.priority = priority;
    }
  }
  if (type) filters.type = type;

  // --- admin-only overrides ---
  if (req.user.role === "ADMINISTRATOR") {
    if (wardId) filters.wardId = wardId;
    if (assignedToId) filters.assignedToId = assignedToId;
    if (submittedById) filters.submittedById = submittedById;
  } else if (wardId || assignedToId || submittedById) {
    dbg("ignored query overrides for non-admin", {
      wardId,
      assignedToId,
      submittedById,
    });
  }

  // --- date range filter with validation ---
  const validFrom =
    dateFrom && !Number.isNaN(Date.parse(dateFrom)) ? new Date(dateFrom) : null;
  const validTo =
    dateTo && !Number.isNaN(Date.parse(dateTo)) ? new Date(dateTo) : null;
  if (dateFrom && !validFrom) warn("invalid dateFrom ignored", { dateFrom });
  if (dateTo && !validTo) warn("invalid dateTo ignored", { dateTo });
  if (validFrom || validTo) {
    filters.submittedOn = {};
    if (validFrom) filters.submittedOn.gte = validFrom;
    if (validTo) filters.submittedOn.lte = validTo;
  }

  // --- search filter ---
  // Note: SQLite doesn't support mode: "insensitive". For case-insensitive search in SQLite,
  // we would need to use raw SQL or convert to lowercase on both sides.
  // For now, using case-sensitive search for SQLite compatibility.
  if (search) {
    filters.OR = [
      { title: { contains: search } },
      { description: { contains: search } },
      { area: { contains: search } },
    ];
  }

  dbg("final prisma.where filters", filters);
  dbg("pagination", { skip, take: limitNum, orderBy: { submittedOn: "desc" } });

  try {
    const [complaints, total] = await Promise.all([
      prisma.complaint.findMany({
        where: filters,
        skip,
        take: limitNum,
        orderBy: { submittedOn: "desc" },
        include: {
          ward: true,
          subZone: true,
          submittedBy: {
            select: {
              id: true,
              fullName: true,
              email: true,
              phoneNumber: true,
            },
          },
          assignedTo: {
            select: {
              id: true,
              fullName: true,
              email: true,
              phoneNumber: true,
            },
          },
          attachments: true,
          statusLogs: {
            orderBy: { timestamp: "desc" },
            take: 1,
            include: {
              user: { select: { fullName: true, role: true } },
            },
          },
        },
      }),
      prisma.complaint.count({ where: filters }),
    ]);

    const totalPages = Math.ceil(total / limitNum);
    const durationMs = Number(process.hrtime.bigint() - startedAt) / 1e6;

    dbg("query results", {
      complaintsFetched: complaints.length,
      totalItems: total,
      totalPages,
      hasNext: pageNum < totalPages,
      hasPrev: pageNum > 1,
      durationMs: Math.round(durationMs),
    });

    res.status(200).json({
      success: true,
      message: "Complaints retrieved successfully",
      data: {
        complaints,
        pagination: {
          currentPage: pageNum,
          totalPages,
          totalItems: total,
          hasNext: pageNum < totalPages,
          hasPrev: pageNum > 1,
        },
        meta: { correlationId },
      },
    });
  } catch (err) {
    const durationMs = Number(process.hrtime.bigint() - startedAt) / 1e6;
    warn("prisma query failed", {
      message: err?.message,
      name: err?.name,
      durationMs: Math.round(durationMs),
    });
    // Re-throw so asyncHandler / global error middleware can respond
    throw err;
  }
});

// @desc    Get single complaint
// @route   GET /api/complaints/:id
// @access  Private
export const getComplaint = asyncHandler(async (req, res) => {
  const complaint = await prisma.complaint.findUnique({
    where: { id: req.params.id },
    include: {
      ward: true,
      subZone: true,
      submittedBy: {
        select: {
          id: true,
          fullName: true,
          email: true,
          phoneNumber: true,
          role: true,
        },
      },
      assignedTo: {
        select: {
          id: true,
          fullName: true,
          email: true,
          phoneNumber: true,
          role: true,
        },
      },
      attachments: true,
      statusLogs: {
        orderBy: { timestamp: "desc" },
        include: {
          user: {
            select: {
              fullName: true,
              role: true,
            },
          },
        },
      },
      notifications: {
        where: { userId: req.user.id },
        orderBy: { sentAt: "desc" },
      },
      messages: {
        orderBy: { sentAt: "asc" },
        include: {
          sentBy: {
            select: {
              fullName: true,
              role: true,
            },
          },
          receivedBy: {
            select: {
              fullName: true,
              role: true,
            },
          },
        },
      },
    },
  });

  if (!complaint) {
    return res.status(404).json({
      success: false,
      message: "Complaint not found",
      data: null,
    });
  }

  // Check authorization
  const isAuthorized =
    req.user.role === "ADMINISTRATOR" ||
    complaint.submittedById === req.user.id ||
    (req.user.role === "WARD_OFFICER" &&
      complaint.wardId === req.user.wardId) ||
    (req.user.role === "MAINTENANCE_TEAM" &&
      complaint.assignedToId === req.user.id);

  if (!isAuthorized) {
    return res.status(403).json({
      success: false,
      message: "Not authorized to access this complaint",
      data: null,
    });
  }

  res.status(200).json({
    success: true,
    message: "Complaint retrieved successfully",
    data: { complaint },
  });
});

// @desc    Update complaint status
// @route   PUT /api/complaints/:id/status
// @access  Private (Ward Officer, Maintenance Team, Admin)
export const updateComplaintStatus = asyncHandler(async (req, res) => {
<<<<<<< HEAD
  const { status, remarks, assignedToId } = req.body;
=======
  const { status, priority, remarks, assignedToId } = req.body;
>>>>>>> 0478b5bc
  const complaintId = req.params.id;

  const complaint = await prisma.complaint.findUnique({
    where: { id: complaintId },
    include: {
      submittedBy: true,
      assignedTo: true,
      ward: true,
    },
  });

  if (!complaint) {
    return res.status(404).json({
      success: false,
      message: "Complaint not found",
      data: null,
    });
  }

  // Authorization check
  const isAuthorized =
    req.user.role === "ADMINISTRATOR" ||
    (req.user.role === "WARD_OFFICER" &&
      complaint.wardId === req.user.wardId) ||
    (req.user.role === "MAINTENANCE_TEAM" &&
      complaint.assignedToId === req.user.id);

  if (!isAuthorized) {
    return res.status(403).json({
      success: false,
      message: "Not authorized to update this complaint",
      data: null,
    });
  }

  // Validation: Check if status is being changed to ASSIGNED but no assignee is provided
  if (status === "ASSIGNED" && !assignedToId && !complaint.assignedToId) {
    let errorMessage =
      "Please select an assignee before setting status to ASSIGNED.";

    // Customize error message based on user role
    if (req.user.role === "ADMINISTRATOR") {
      errorMessage =
        "Please select a Ward Officer before assigning the complaint.";
    } else if (req.user.role === "WARD_OFFICER") {
      errorMessage =
        "Please select a Maintenance Team member before assigning the complaint.";
    }

    return res.status(400).json({
      success: false,
      message: errorMessage,
      data: null,
    });
  }

  // Validation: If assignedToId is provided, verify the user exists and has the correct role
  if (assignedToId) {
    const assignee = await prisma.user.findUnique({
      where: { id: assignedToId },
    });

    if (!assignee) {
      return res.status(400).json({
        success: false,
        message: "Selected assignee not found",
        data: null,
      });
    }

    // Role-based validation for assignment
    if (req.user.role === "ADMINISTRATOR" && assignee.role !== "WARD_OFFICER") {
      return res.status(400).json({
        success: false,
        message: "Administrators can only assign complaints to Ward Officers",
        data: null,
      });
    }

    if (
      req.user.role === "WARD_OFFICER" &&
      assignee.role !== "MAINTENANCE_TEAM"
    ) {
      return res.status(400).json({
        success: false,
        message:
          "Ward Officers can only assign complaints to Maintenance Team members",
        data: null,
      });
    }

    if (!assignee.isActive) {
      return res.status(400).json({
        success: false,
        message: "Cannot assign to inactive user",
        data: null,
      });
    }
  }

  const updateData = {
    status,
    slaStatus: calculateSLAStatus(
      complaint.submittedOn,
      complaint.deadline,
      status,
    ),
  };

  // Update priority if provided
  if (priority && priority !== complaint.priority) {
    updateData.priority = priority;
  }

  // Set timestamps based on status
  if (status === "ASSIGNED" && complaint.status !== "ASSIGNED") {
    updateData.assignedOn = new Date();
    if (assignedToId) {
      updateData.assignedToId = assignedToId;
    }
  }

  if (status === "RESOLVED" && complaint.status !== "RESOLVED") {
    updateData.resolvedOn = new Date();
    updateData.resolvedById = req.user.id;
  }

  if (status === "CLOSED" && complaint.status !== "CLOSED") {
    updateData.closedOn = new Date();
  }

  // Update complaint
  const updatedComplaint = await prisma.complaint.update({
    where: { id: complaintId },
    data: updateData,
    include: {
      ward: true,
      subZone: true,
      submittedBy: {
        select: {
          id: true,
          fullName: true,
          email: true,
          phoneNumber: true,
        },
      },
      assignedTo: {
        select: {
          id: true,
          fullName: true,
          email: true,
          phoneNumber: true,
        },
      },
    },
  });

  // Create status log
  await prisma.statusLog.create({
    data: {
      complaintId,
      userId: req.user.id,
      fromStatus: complaint.status,
      toStatus: status,
      comment: remarks || `Status updated to ${status}`,
    },
  });

  // Send notifications
  const notifications = [];

  // Notify citizen
  if (complaint.submittedBy) {
    notifications.push({
      userId: complaint.submittedBy.id,
      complaintId,
      type: "EMAIL",
      title: `Complaint Status Updated`,
      message: `Your complaint status has been updated to ${status}.`,
    });
  }

  // Notify assigned user if different from current user
  if (assignedToId && assignedToId !== req.user.id) {
    notifications.push({
      userId: assignedToId,
      complaintId,
      type: "IN_APP",
      title: `New Assignment`,
      message: `A complaint has been assigned to you.`,
    });
  }

  if (notifications.length > 0) {
    await prisma.notification.createMany({
      data: notifications,
    });
  }

  res.status(200).json({
    success: true,
    message: "Complaint status updated successfully",
    data: { complaint: updatedComplaint },
  });
});

// @desc    Add feedback to complaint
// @route   POST /api/complaints/:id/feedback
// @access  Private (Complaint submitter only)
export const addComplaintFeedback = asyncHandler(async (req, res) => {
  const { rating, citizenFeedback } = req.body;
  const complaintId = req.params.id;

  const complaint = await prisma.complaint.findUnique({
    where: { id: complaintId },
  });

  if (!complaint) {
    return res.status(404).json({
      success: false,
      message: "Complaint not found",
      data: null,
    });
  }

  // Only complaint submitter can add feedback
  if (complaint.submittedById !== req.user.id) {
    return res.status(403).json({
      success: false,
      message: "Not authorized to add feedback to this complaint",
      data: null,
    });
  }

  // Can only add feedback if complaint is resolved or closed
  if (!["RESOLVED", "CLOSED"].includes(complaint.status)) {
    return res.status(400).json({
      success: false,
      message: "Feedback can only be added to resolved or closed complaints",
      data: null,
    });
  }

  const updatedComplaint = await prisma.complaint.update({
    where: { id: complaintId },
    data: {
      rating: parseInt(rating),
      citizenFeedback,
    },
    include: {
      ward: true,
      submittedBy: {
        select: {
          id: true,
          fullName: true,
          email: true,
        },
      },
    },
  });

  res.status(200).json({
    success: true,
    message: "Feedback added successfully",
    data: { complaint: updatedComplaint },
  });
});

// @desc    Reopen complaint
// @route   PUT /api/complaints/:id/reopen
// @access  Private (Admin only)
export const reopenComplaint = asyncHandler(async (req, res) => {
  const { comment } = req.body;
  const complaintId = req.params.id;

  if (req.user.role !== "ADMINISTRATOR") {
    return res.status(403).json({
      success: false,
      message: "Only administrators can reopen complaints",
      data: null,
    });
  }

  const complaint = await prisma.complaint.findUnique({
    where: { id: complaintId },
  });

  if (!complaint) {
    return res.status(404).json({
      success: false,
      message: "Complaint not found",
      data: null,
    });
  }

  if (complaint.status !== "CLOSED") {
    return res.status(400).json({
      success: false,
      message: "Only closed complaints can be reopened",
      data: null,
    });
  }

  const updatedComplaint = await prisma.complaint.update({
    where: { id: complaintId },
    data: {
      status: "REOPENED",
      slaStatus: calculateSLAStatus(
        complaint.submittedOn,
        complaint.deadline,
        "REOPENED",
      ),
      closedOn: null,
    },
  });

  // Create status log
  await prisma.statusLog.create({
    data: {
      complaintId,
      userId: req.user.id,
      fromStatus: "CLOSED",
      toStatus: "REOPENED",
      comment: comment || "Complaint reopened by administrator",
    },
  });

  res.status(200).json({
    success: true,
    message: "Complaint reopened successfully",
    data: { complaint: updatedComplaint },
  });
});

// @desc    Get complaint statistics
// @route   GET /api/complaints/stats
// @access  Private
export const getComplaintStats = asyncHandler(async (req, res) => {
  const { wardId, dateFrom, dateTo } = req.query;

  const filters = {};

  // Role-based filtering - enforce security defaults that cannot be overridden
  if (req.user.role === "CITIZEN") {
    // Citizens can ONLY see stats for their own complaints
    filters.submittedById = req.user.id;
  } else if (req.user.role === "WARD_OFFICER") {
    // Ward officers can ONLY see stats for their ward
    filters.wardId = req.user.wardId;
  } else if (req.user.role === "MAINTENANCE_TEAM") {
    // Maintenance team can ONLY see stats for their assigned complaints
    filters.assignedToId = req.user.id;
  }

  // Apply additional filters (only for administrators)
  if (req.user.role === "ADMINISTRATOR") {
    if (wardId) filters.wardId = wardId;
  }

  // Date range filter
  if (dateFrom || dateTo) {
    filters.submittedOn = {};
    if (dateFrom) filters.submittedOn.gte = new Date(dateFrom);
    if (dateTo) filters.submittedOn.lte = new Date(dateTo);
  }

  const [
    totalComplaints,
    statusCounts,
    priorityCounts,
    typeCounts,
    avgResolutionTime,
  ] = await Promise.all([
    prisma.complaint.count({ where: filters }),
    prisma.complaint.groupBy({
      by: ["status"],
      where: filters,
      _count: { status: true },
    }),
    prisma.complaint.groupBy({
      by: ["priority"],
      where: filters,
      _count: { priority: true },
    }),
    prisma.complaint.groupBy({
      by: ["type"],
      where: filters,
      _count: { type: true },
    }),
    prisma.complaint.aggregate({
      where: {
        ...filters,
        status: "RESOLVED",
        resolvedOn: { not: null },
      },
      _avg: {
        rating: true,
      },
    }),
  ]);

  const stats = {
    total: totalComplaints,
    byStatus: statusCounts.reduce((acc, item) => {
      acc[item.status] = item._count.status;
      return acc;
    }, {}),
    byPriority: priorityCounts.reduce((acc, item) => {
      acc[item.priority] = item._count.priority;
      return acc;
    }, {}),
    byType: typeCounts.reduce((acc, item) => {
      acc[item.type] = item._count.type;
      return acc;
    }, {}),
    avgResolutionTimeHours: 0, // This would need custom calculation
  };

  res.status(200).json({
    success: true,
    message: "Complaint statistics retrieved successfully",
    data: { stats },
  });
});

// @desc    Assign complaint to user
// @route   PUT /api/complaints/:id/assign
// @access  Private (Ward Officer, Admin)
export const assignComplaint = asyncHandler(async (req, res) => {
  const { assignedTo: assignedToId, remarks } = req.body;
  const complaintId = req.params.id;

  const complaint = await prisma.complaint.findUnique({
    where: { id: complaintId },
    include: { ward: true },
  });

  if (!complaint) {
    return res.status(404).json({
      success: false,
      message: "Complaint not found",
      data: null,
    });
  }

  // Authorization check
  const isAuthorized =
    req.user.role === "ADMINISTRATOR" ||
    (req.user.role === "WARD_OFFICER" && complaint.wardId === req.user.wardId);

  if (!isAuthorized) {
    return res.status(403).json({
      success: false,
      message: "Not authorized to assign this complaint",
      data: null,
    });
  }

  // Verify assignee exists and is maintenance team
  const assignee = await prisma.user.findUnique({
    where: { id: assignedToId },
  });

  if (!assignee || assignee.role !== "MAINTENANCE_TEAM") {
    return res.status(400).json({
      success: false,
      message: "Invalid assignee",
      data: null,
    });
  }

  const updatedComplaint = await prisma.complaint.update({
    where: { id: complaintId },
    data: {
      assignedToId,
      status: "ASSIGNED",
      assignedOn: new Date(),
    },
  });

  // Create status log
  await prisma.statusLog.create({
    data: {
      complaintId,
      userId: req.user.id,
      fromStatus: complaint.status,
      toStatus: "ASSIGNED",
      comment: remarks || `Assigned to ${assignee.fullName}`,
    },
  });

  res.status(200).json({
    success: true,
    message: "Complaint assigned successfully",
    data: { complaint: updatedComplaint },
  });
});

// @desc    Get users for assignment (Ward Officer access)
// @route   GET /api/complaints/ward-users
// @access  Private (Ward Officer, Maintenance Team, Administrator)
export const getWardUsers = asyncHandler(async (req, res) => {
  const { page = 1, limit = 100, role, status = "all" } = req.query;
  const skip = (parseInt(page) - 1) * parseInt(limit);

  // Build where clause based on user role
  let whereClause = {
    ...(status !== "all" && { isActive: status === "active" }),
  };

  // Role-based filtering
  if (req.user.role === "WARD_OFFICER") {
    // Ward Officers can only see users in their ward
    whereClause.wardId = req.user.wardId;
    // Ward Officers can see MAINTENANCE_TEAM and other WARD_OFFICER users for assignment
    whereClause.role = {
      in: ["MAINTENANCE_TEAM", "WARD_OFFICER"],
    };
  } else if (req.user.role === "MAINTENANCE_TEAM") {
    // Maintenance team can see other maintenance team members and ward officers in their ward
    whereClause.wardId = req.user.wardId;
    whereClause.role = {
      in: ["MAINTENANCE_TEAM", "WARD_OFFICER"],
    };
  } else if (req.user.role === "ADMINISTRATOR") {
    // Administrators can see all users
    if (role) {
      whereClause.role = role;
    }
  }

  // If specific role filter is requested, apply it
  if (role && req.user.role === "ADMINISTRATOR") {
    whereClause.role = role;
  }

  const users = await prisma.user.findMany({
    where: whereClause,
    select: {
      id: true,
      fullName: true,
      email: true,
      role: true,
      wardId: true,
      department: true,
      isActive: true,
      ward: {
        select: {
          id: true,
          name: true,
        },
      },
    },
    skip,
    take: parseInt(limit),
    orderBy: {
      fullName: "asc",
    },
  });

  const total = await prisma.user.count({ where: whereClause });

  res.status(200).json({
    success: true,
    message: "Ward users retrieved successfully",
    data: {
      users,
      pagination: {
        page: parseInt(page),
        limit: parseInt(limit),
        total,
        pages: Math.ceil(total / parseInt(limit)),
      },
    },
  });
});<|MERGE_RESOLUTION|>--- conflicted
+++ resolved
@@ -604,11 +604,7 @@
 // @route   PUT /api/complaints/:id/status
 // @access  Private (Ward Officer, Maintenance Team, Admin)
 export const updateComplaintStatus = asyncHandler(async (req, res) => {
-<<<<<<< HEAD
-  const { status, remarks, assignedToId } = req.body;
-=======
   const { status, priority, remarks, assignedToId } = req.body;
->>>>>>> 0478b5bc
   const complaintId = req.params.id;
 
   const complaint = await prisma.complaint.findUnique({
